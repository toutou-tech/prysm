package client

import (
	"bytes"
	"context"
	"errors"
	"fmt"
	"io"
	"math"
	"sort"
	"strings"
	"sync"
	"testing"
	"time"

	"github.com/ethereum/go-ethereum/common"
	"github.com/ethereum/go-ethereum/common/hexutil"
	"github.com/golang/mock/gomock"
	"github.com/golang/protobuf/ptypes/empty"
	"github.com/prysmaticlabs/prysm/v4/async/event"
	"github.com/prysmaticlabs/prysm/v4/config/features"
	fieldparams "github.com/prysmaticlabs/prysm/v4/config/fieldparams"
	"github.com/prysmaticlabs/prysm/v4/config/params"
	validatorserviceconfig "github.com/prysmaticlabs/prysm/v4/config/validator/service"
	"github.com/prysmaticlabs/prysm/v4/consensus-types/primitives"
	"github.com/prysmaticlabs/prysm/v4/crypto/bls"
	blsmock "github.com/prysmaticlabs/prysm/v4/crypto/bls/common/mock"
	"github.com/prysmaticlabs/prysm/v4/encoding/bytesutil"
	ethpbservice "github.com/prysmaticlabs/prysm/v4/proto/eth/service"
	ethpb "github.com/prysmaticlabs/prysm/v4/proto/prysm/v1alpha1"
	validatorpb "github.com/prysmaticlabs/prysm/v4/proto/prysm/v1alpha1/validator-client"
	"github.com/prysmaticlabs/prysm/v4/testing/assert"
	mock2 "github.com/prysmaticlabs/prysm/v4/testing/mock"
	"github.com/prysmaticlabs/prysm/v4/testing/require"
	"github.com/prysmaticlabs/prysm/v4/testing/util"
	validatormock "github.com/prysmaticlabs/prysm/v4/testing/validator-mock"
	"github.com/prysmaticlabs/prysm/v4/validator/accounts/wallet"
	"github.com/prysmaticlabs/prysm/v4/validator/client/iface"
	dbTest "github.com/prysmaticlabs/prysm/v4/validator/db/testing"
	"github.com/prysmaticlabs/prysm/v4/validator/keymanager"
	"github.com/prysmaticlabs/prysm/v4/validator/keymanager/local"
	remoteweb3signer "github.com/prysmaticlabs/prysm/v4/validator/keymanager/remote-web3signer"
	"github.com/sirupsen/logrus"
	logTest "github.com/sirupsen/logrus/hooks/test"
	"google.golang.org/grpc/codes"
	"google.golang.org/grpc/status"
	"google.golang.org/protobuf/types/known/emptypb"
)

func init() {
	logrus.SetLevel(logrus.DebugLevel)
	logrus.SetOutput(io.Discard)
}

var _ iface.Validator = (*validator)(nil)

const cancelledCtx = "context has been canceled"

func genMockKeymanager(t *testing.T, numKeys int) *mockKeymanager {
	pairs := make([]keypair, numKeys)
	for i := 0; i < numKeys; i++ {
		pairs[i] = randKeypair(t)
	}

	return newMockKeymanager(t, pairs...)
}

type keypair struct {
	pub [fieldparams.BLSPubkeyLength]byte
	pri bls.SecretKey
}

func randKeypair(t *testing.T) keypair {
	pri, err := bls.RandKey()
	require.NoError(t, err)
	var pub [fieldparams.BLSPubkeyLength]byte
	copy(pub[:], pri.PublicKey().Marshal())
	return keypair{pub: pub, pri: pri}
}

func newMockKeymanager(t *testing.T, pairs ...keypair) *mockKeymanager {
	m := &mockKeymanager{keysMap: make(map[[fieldparams.BLSPubkeyLength]byte]bls.SecretKey)}
	require.NoError(t, m.add(pairs...))
	return m
}

type mockKeymanager struct {
	lock                sync.RWMutex
	keysMap             map[[fieldparams.BLSPubkeyLength]byte]bls.SecretKey
	keys                [][fieldparams.BLSPubkeyLength]byte
	fetchNoKeys         bool
	accountsChangedFeed *event.Feed
}

var errMockKeyExists = errors.New("key already in mockKeymanager map")

func (m *mockKeymanager) add(pairs ...keypair) error {
	for _, kp := range pairs {
		if _, exists := m.keysMap[kp.pub]; exists {
			return errMockKeyExists
		}
		m.keys = append(m.keys, kp.pub)
		m.keysMap[kp.pub] = kp.pri
	}
	return nil
}

func (m *mockKeymanager) remove(pairs ...keypair) {
	for _, kp := range pairs {
		if _, exists := m.keysMap[kp.pub]; !exists {
			continue
		}
		m.removeOne(kp)
	}
}

func (m *mockKeymanager) removeOne(kp keypair) {
	delete(m.keysMap, kp.pub)
	if m.keys[0] == kp.pub {
		m.keys = m.keys[1:]
		return
	}
	for i := 1; i < len(m.keys); i++ {
		if m.keys[i] == kp.pub {
			m.keys = append(m.keys[0:i-1], m.keys[i:]...)
			return
		}
	}
}

func (m *mockKeymanager) FetchValidatingPublicKeys(ctx context.Context) ([][fieldparams.BLSPubkeyLength]byte, error) {
	m.lock.RLock()
	defer m.lock.RUnlock()
	if m.fetchNoKeys {
		m.fetchNoKeys = false
		return [][fieldparams.BLSPubkeyLength]byte{}, nil
	}
<<<<<<< HEAD
	comparator := func(i, j int) bool {
		return string(keys[i][:]) < string(keys[j][:])
	}
	sort.Slice(keys, comparator)
	fmt.Printf("fetched keys: %v \n", keys)
	return keys, nil
=======
	return m.keys, nil
>>>>>>> 4bd7e8ae
}

func (m *mockKeymanager) Sign(_ context.Context, req *validatorpb.SignRequest) (bls.Signature, error) {
	var pubKey [fieldparams.BLSPubkeyLength]byte
	copy(pubKey[:], req.PublicKey)
	privKey, ok := m.keysMap[pubKey]
	if !ok {
		return nil, errors.New("not found")
	}
	sig := privKey.Sign(req.SigningRoot)
	return sig, nil
}

func (m *mockKeymanager) SubscribeAccountChanges(pubKeysChan chan [][fieldparams.BLSPubkeyLength]byte) event.Subscription {
	if m.accountsChangedFeed == nil {
		m.accountsChangedFeed = &event.Feed{}
	}
	return m.accountsChangedFeed.Subscribe(pubKeysChan)
}

func (m *mockKeymanager) SimulateAccountChanges(newKeys [][fieldparams.BLSPubkeyLength]byte) {
	m.lock.RLock()
	defer m.lock.RUnlock()
	m.accountsChangedFeed.Send(newKeys)
}

func (*mockKeymanager) ExtractKeystores(
	_ context.Context, _ []bls.PublicKey, _ string,
) ([]*keymanager.Keystore, error) {
	return nil, errors.New("extracting keys not supported on mock keymanager")
}

func (*mockKeymanager) ListKeymanagerAccounts(
	context.Context, keymanager.ListKeymanagerAccountConfig) error {
	return nil
}

func (*mockKeymanager) DeleteKeystores(context.Context, [][]byte,
) ([]*ethpbservice.DeletedKeystoreStatus, error) {
	return nil, nil
}

func generateMockStatusResponse(pubkeys [][]byte) *ethpb.ValidatorActivationResponse {
	multipleStatus := make([]*ethpb.ValidatorActivationResponse_Status, len(pubkeys))
	for i, key := range pubkeys {
		multipleStatus[i] = &ethpb.ValidatorActivationResponse_Status{
			PublicKey: key,
			Status: &ethpb.ValidatorStatusResponse{
				Status: ethpb.ValidatorStatus_UNKNOWN_STATUS,
			},
		}
	}
	return &ethpb.ValidatorActivationResponse{Statuses: multipleStatus}
}

func TestWaitForChainStart_SetsGenesisInfo(t *testing.T) {
	ctrl := gomock.NewController(t)
	defer ctrl.Finish()
	client := validatormock.NewMockValidatorClient(ctrl)

	db := dbTest.SetupDB(t, [][fieldparams.BLSPubkeyLength]byte{})
	v := validator{
		validatorClient: client,
		db:              db,
	}

	// Make sure its clean at the start.
	savedGenValRoot, err := db.GenesisValidatorsRoot(context.Background())
	require.NoError(t, err)
	assert.DeepEqual(t, []byte(nil), savedGenValRoot, "Unexpected saved genesis validators root")

	genesis := uint64(time.Unix(1, 0).Unix())
	genesisValidatorsRoot := bytesutil.ToBytes32([]byte("validators"))
	client.EXPECT().WaitForChainStart(
		gomock.Any(),
		&emptypb.Empty{},
	).Return(&ethpb.ChainStartResponse{
		Started:               true,
		GenesisTime:           genesis,
		GenesisValidatorsRoot: genesisValidatorsRoot[:],
	}, nil)
	require.NoError(t, v.WaitForChainStart(context.Background()))
	savedGenValRoot, err = db.GenesisValidatorsRoot(context.Background())
	require.NoError(t, err)

	assert.DeepEqual(t, genesisValidatorsRoot[:], savedGenValRoot, "Unexpected saved genesis validators root")
	assert.Equal(t, genesis, v.genesisTime, "Unexpected chain start time")
	assert.NotNil(t, v.ticker, "Expected ticker to be set, received nil")

	// Make sure theres no errors running if its the same data.
	client.EXPECT().WaitForChainStart(
		gomock.Any(),
		&emptypb.Empty{},
	).Return(&ethpb.ChainStartResponse{
		Started:               true,
		GenesisTime:           genesis,
		GenesisValidatorsRoot: genesisValidatorsRoot[:],
	}, nil)
	require.NoError(t, v.WaitForChainStart(context.Background()))
}

func TestWaitForChainStart_SetsGenesisInfo_IncorrectSecondTry(t *testing.T) {
	ctrl := gomock.NewController(t)
	defer ctrl.Finish()
	client := validatormock.NewMockValidatorClient(ctrl)

	db := dbTest.SetupDB(t, [][fieldparams.BLSPubkeyLength]byte{})
	v := validator{
		validatorClient: client,
		db:              db,
	}
	genesis := uint64(time.Unix(1, 0).Unix())
	genesisValidatorsRoot := bytesutil.ToBytes32([]byte("validators"))
	client.EXPECT().WaitForChainStart(
		gomock.Any(),
		&emptypb.Empty{},
	).Return(&ethpb.ChainStartResponse{
		Started:               true,
		GenesisTime:           genesis,
		GenesisValidatorsRoot: genesisValidatorsRoot[:],
	}, nil)
	require.NoError(t, v.WaitForChainStart(context.Background()))
	savedGenValRoot, err := db.GenesisValidatorsRoot(context.Background())
	require.NoError(t, err)

	assert.DeepEqual(t, genesisValidatorsRoot[:], savedGenValRoot, "Unexpected saved genesis validators root")
	assert.Equal(t, genesis, v.genesisTime, "Unexpected chain start time")
	assert.NotNil(t, v.ticker, "Expected ticker to be set, received nil")

	genesisValidatorsRoot = bytesutil.ToBytes32([]byte("badvalidators"))

	// Make sure theres no errors running if its the same data.
	client.EXPECT().WaitForChainStart(
		gomock.Any(),
		&emptypb.Empty{},
	).Return(&ethpb.ChainStartResponse{
		Started:               true,
		GenesisTime:           genesis,
		GenesisValidatorsRoot: genesisValidatorsRoot[:],
	}, nil)
	err = v.WaitForChainStart(context.Background())
	require.ErrorContains(t, "does not match root saved", err)
}

func TestWaitForChainStart_ContextCanceled(t *testing.T) {
	ctrl := gomock.NewController(t)
	defer ctrl.Finish()
	client := validatormock.NewMockValidatorClient(ctrl)

	v := validator{
		//keyManager:      testKeyManager,
		validatorClient: client,
	}
	genesis := uint64(time.Unix(0, 0).Unix())
	genesisValidatorsRoot := bytesutil.PadTo([]byte("validators"), 32)
	client.EXPECT().WaitForChainStart(
		gomock.Any(),
		&emptypb.Empty{},
	).Return(&ethpb.ChainStartResponse{
		Started:               true,
		GenesisTime:           genesis,
		GenesisValidatorsRoot: genesisValidatorsRoot,
	}, nil)
	ctx, cancel := context.WithCancel(context.Background())
	cancel()
	assert.ErrorContains(t, cancelledCtx, v.WaitForChainStart(ctx))
}

func TestWaitForChainStart_ReceiveErrorFromStream(t *testing.T) {
	ctrl := gomock.NewController(t)
	defer ctrl.Finish()
	client := validatormock.NewMockValidatorClient(ctrl)

	v := validator{
		validatorClient: client,
	}
	client.EXPECT().WaitForChainStart(
		gomock.Any(),
		&emptypb.Empty{},
	).Return(nil, errors.New("fails"))
	err := v.WaitForChainStart(context.Background())
	want := "could not receive ChainStart from stream"
	assert.ErrorContains(t, want, err)
}

func TestCanonicalHeadSlot_FailedRPC(t *testing.T) {
	ctrl := gomock.NewController(t)
	defer ctrl.Finish()
	client := validatormock.NewMockBeaconChainClient(ctrl)
	v := validator{
		beaconClient: client,
		genesisTime:  1,
	}
	client.EXPECT().GetChainHead(
		gomock.Any(),
		gomock.Any(),
	).Return(nil, errors.New("failed"))
	_, err := v.CanonicalHeadSlot(context.Background())
	assert.ErrorContains(t, "failed", err)
}

func TestCanonicalHeadSlot_OK(t *testing.T) {
	ctrl := gomock.NewController(t)
	defer ctrl.Finish()
	client := validatormock.NewMockBeaconChainClient(ctrl)
	v := validator{
		beaconClient: client,
	}
	client.EXPECT().GetChainHead(
		gomock.Any(),
		gomock.Any(),
	).Return(&ethpb.ChainHead{HeadSlot: 0}, nil)
	headSlot, err := v.CanonicalHeadSlot(context.Background())
	require.NoError(t, err)
	assert.Equal(t, primitives.Slot(0), headSlot, "Mismatch slots")
}

func TestWaitMultipleActivation_LogsActivationEpochOK(t *testing.T) {
	ctx := context.Background()
	hook := logTest.NewGlobal()
	ctrl := gomock.NewController(t)
	defer ctrl.Finish()
	validatorClient := validatormock.NewMockValidatorClient(ctrl)
	beaconClient := validatormock.NewMockBeaconChainClient(ctrl)

	kp := randKeypair(t)
	v := validator{
		validatorClient: validatorClient,
		keyManager:      newMockKeymanager(t, kp),
		beaconClient:    beaconClient,
	}

	resp := generateMockStatusResponse([][]byte{kp.pub[:]})
	resp.Statuses[0].Status.Status = ethpb.ValidatorStatus_ACTIVE
	clientStream := mock2.NewMockBeaconNodeValidator_WaitForActivationClient(ctrl)
	validatorClient.EXPECT().WaitForActivation(
		gomock.Any(),
		&ethpb.ValidatorActivationRequest{
			PublicKeys: [][]byte{kp.pub[:]},
		},
	).Return(clientStream, nil)
	clientStream.EXPECT().Recv().Return(
		resp,
		nil,
	)
	beaconClient.EXPECT().ListValidators(gomock.Any(), gomock.Any()).Return(&ethpb.Validators{}, nil)
	require.NoError(t, v.WaitForActivation(ctx, nil), "Could not wait for activation")
	require.LogsContain(t, hook, "Validator activated")
}

func TestWaitActivation_NotAllValidatorsActivatedOK(t *testing.T) {
	ctrl := gomock.NewController(t)
	defer ctrl.Finish()
	validatorClient := validatormock.NewMockValidatorClient(ctrl)
	beaconClient := validatormock.NewMockBeaconChainClient(ctrl)

	kp := randKeypair(t)
	v := validator{
		validatorClient: validatorClient,
		keyManager:      newMockKeymanager(t, kp),
		beaconClient:    beaconClient,
	}
	resp := generateMockStatusResponse([][]byte{kp.pub[:]})
	resp.Statuses[0].Status.Status = ethpb.ValidatorStatus_ACTIVE
	clientStream := mock2.NewMockBeaconNodeValidator_WaitForActivationClient(ctrl)
	validatorClient.EXPECT().WaitForActivation(
		gomock.Any(),
		gomock.Any(),
	).Return(clientStream, nil)
	beaconClient.EXPECT().ListValidators(gomock.Any(), gomock.Any()).Return(&ethpb.Validators{}, nil).Times(2)
	clientStream.EXPECT().Recv().Return(
		&ethpb.ValidatorActivationResponse{},
		nil,
	)
	clientStream.EXPECT().Recv().Return(
		resp,
		nil,
	)
	assert.NoError(t, v.WaitForActivation(context.Background(), nil), "Could not wait for activation")
}

func TestWaitSync_ContextCanceled(t *testing.T) {
	ctrl := gomock.NewController(t)
	defer ctrl.Finish()
	n := validatormock.NewMockNodeClient(ctrl)

	v := validator{
		node: n,
	}

	ctx, cancel := context.WithCancel(context.Background())
	cancel()

	n.EXPECT().GetSyncStatus(
		gomock.Any(),
		gomock.Any(),
	).Return(&ethpb.SyncStatus{Syncing: true}, nil)

	assert.ErrorContains(t, cancelledCtx, v.WaitForSync(ctx))
}

func TestWaitSync_NotSyncing(t *testing.T) {
	ctrl := gomock.NewController(t)
	defer ctrl.Finish()
	n := validatormock.NewMockNodeClient(ctrl)

	v := validator{
		node: n,
	}

	n.EXPECT().GetSyncStatus(
		gomock.Any(),
		gomock.Any(),
	).Return(&ethpb.SyncStatus{Syncing: false}, nil)

	require.NoError(t, v.WaitForSync(context.Background()))
}

func TestWaitSync_Syncing(t *testing.T) {
	ctrl := gomock.NewController(t)
	defer ctrl.Finish()
	n := validatormock.NewMockNodeClient(ctrl)

	v := validator{
		node: n,
	}

	n.EXPECT().GetSyncStatus(
		gomock.Any(),
		gomock.Any(),
	).Return(&ethpb.SyncStatus{Syncing: true}, nil)

	n.EXPECT().GetSyncStatus(
		gomock.Any(),
		gomock.Any(),
	).Return(&ethpb.SyncStatus{Syncing: false}, nil)

	require.NoError(t, v.WaitForSync(context.Background()))
}

func TestUpdateDuties_DoesNothingWhenNotEpochStart_AlreadyExistingAssignments(t *testing.T) {
	ctrl := gomock.NewController(t)
	defer ctrl.Finish()
	client := validatormock.NewMockValidatorClient(ctrl)

	slot := primitives.Slot(1)
	v := validator{
		validatorClient: client,
		duties: &ethpb.DutiesResponse{
			Duties: []*ethpb.DutiesResponse_Duty{
				{
					Committee:      []primitives.ValidatorIndex{},
					AttesterSlot:   10,
					CommitteeIndex: 20,
				},
			},
		},
	}
	client.EXPECT().GetDuties(
		gomock.Any(),
		gomock.Any(),
	).Times(0)

	assert.NoError(t, v.UpdateDuties(context.Background(), slot), "Could not update assignments")
}

func TestUpdateDuties_ReturnsError(t *testing.T) {
	ctrl := gomock.NewController(t)
	defer ctrl.Finish()
	client := validatormock.NewMockValidatorClient(ctrl)

	v := validator{
		validatorClient: client,
		keyManager:      newMockKeymanager(t, randKeypair(t)),
		duties: &ethpb.DutiesResponse{
			Duties: []*ethpb.DutiesResponse_Duty{
				{
					CommitteeIndex: 1,
				},
			},
		},
	}

	expected := errors.New("bad")

	client.EXPECT().GetDuties(
		gomock.Any(),
		gomock.Any(),
	).Return(nil, expected)

	assert.ErrorContains(t, expected.Error(), v.UpdateDuties(context.Background(), params.BeaconConfig().SlotsPerEpoch))
	assert.Equal(t, (*ethpb.DutiesResponse)(nil), v.duties, "Assignments should have been cleared on failure")
}

func TestUpdateDuties_OK(t *testing.T) {
	ctrl := gomock.NewController(t)
	defer ctrl.Finish()
	client := validatormock.NewMockValidatorClient(ctrl)

	slot := params.BeaconConfig().SlotsPerEpoch
	resp := &ethpb.DutiesResponse{
		Duties: []*ethpb.DutiesResponse_Duty{
			{
				AttesterSlot:   params.BeaconConfig().SlotsPerEpoch,
				ValidatorIndex: 200,
				CommitteeIndex: 100,
				Committee:      []primitives.ValidatorIndex{0, 1, 2, 3},
				PublicKey:      []byte("testPubKey_1"),
				ProposerSlots:  []primitives.Slot{params.BeaconConfig().SlotsPerEpoch + 1},
			},
		},
	}
	v := validator{
		keyManager:      newMockKeymanager(t, randKeypair(t)),
		validatorClient: client,
	}
	client.EXPECT().GetDuties(
		gomock.Any(),
		gomock.Any(),
	).Return(resp, nil)

	var wg sync.WaitGroup
	wg.Add(1)

	client.EXPECT().SubscribeCommitteeSubnets(
		gomock.Any(),
		gomock.Any(),
		gomock.Any(),
	).DoAndReturn(func(_ context.Context, _ *ethpb.CommitteeSubnetsSubscribeRequest, _ []primitives.ValidatorIndex) (*emptypb.Empty, error) {
		wg.Done()
		return nil, nil
	})

	require.NoError(t, v.UpdateDuties(context.Background(), slot), "Could not update assignments")

	util.WaitTimeout(&wg, 3*time.Second)

	assert.Equal(t, params.BeaconConfig().SlotsPerEpoch+1, v.duties.Duties[0].ProposerSlots[0], "Unexpected validator assignments")
	assert.Equal(t, params.BeaconConfig().SlotsPerEpoch, v.duties.Duties[0].AttesterSlot, "Unexpected validator assignments")
	assert.Equal(t, resp.Duties[0].CommitteeIndex, v.duties.Duties[0].CommitteeIndex, "Unexpected validator assignments")
	assert.Equal(t, resp.Duties[0].ValidatorIndex, v.duties.Duties[0].ValidatorIndex, "Unexpected validator assignments")
}

func TestUpdateDuties_OK_FilterBlacklistedPublicKeys(t *testing.T) {
	hook := logTest.NewGlobal()
	ctrl := gomock.NewController(t)
	defer ctrl.Finish()
	client := validatormock.NewMockValidatorClient(ctrl)
	slot := params.BeaconConfig().SlotsPerEpoch

	numValidators := 10
	km := genMockKeymanager(t, numValidators)
	blacklistedPublicKeys := make(map[[fieldparams.BLSPubkeyLength]byte]bool)
	for _, k := range km.keys {
		blacklistedPublicKeys[k] = true
	}
	v := validator{
		keyManager:                     km,
		validatorClient:                client,
		eipImportBlacklistedPublicKeys: blacklistedPublicKeys,
	}

	resp := &ethpb.DutiesResponse{
		Duties: []*ethpb.DutiesResponse_Duty{},
	}
	client.EXPECT().GetDuties(
		gomock.Any(),
		gomock.Any(),
	).Return(resp, nil)

	var wg sync.WaitGroup
	wg.Add(1)
	client.EXPECT().SubscribeCommitteeSubnets(
		gomock.Any(),
		gomock.Any(),
		gomock.Any(),
	).DoAndReturn(func(_ context.Context, _ *ethpb.CommitteeSubnetsSubscribeRequest, _ []primitives.ValidatorIndex) (*emptypb.Empty, error) {
		wg.Done()
		return nil, nil
	})

	require.NoError(t, v.UpdateDuties(context.Background(), slot), "Could not update assignments")

	util.WaitTimeout(&wg, 3*time.Second)

	for range blacklistedPublicKeys {
		assert.LogsContain(t, hook, "Not including slashable public key")
	}
}

func TestRolesAt_OK(t *testing.T) {
	v, m, validatorKey, finish := setup(t)
	defer finish()

	v.duties = &ethpb.DutiesResponse{
		Duties: []*ethpb.DutiesResponse_Duty{
			{
				CommitteeIndex:  1,
				AttesterSlot:    1,
				PublicKey:       validatorKey.PublicKey().Marshal(),
				IsSyncCommittee: true,
			},
		},
		NextEpochDuties: []*ethpb.DutiesResponse_Duty{
			{
				CommitteeIndex:  1,
				AttesterSlot:    1,
				PublicKey:       validatorKey.PublicKey().Marshal(),
				IsSyncCommittee: true,
			},
		},
	}

	m.validatorClient.EXPECT().DomainData(
		gomock.Any(), // ctx
		gomock.Any(), // epoch
	).Return(&ethpb.DomainResponse{SignatureDomain: make([]byte, 32)}, nil /*err*/)

	m.validatorClient.EXPECT().GetSyncSubcommitteeIndex(
		gomock.Any(), // ctx
		&ethpb.SyncSubcommitteeIndexRequest{
			PublicKey: validatorKey.PublicKey().Marshal(),
			Slot:      1,
		},
	).Return(&ethpb.SyncSubcommitteeIndexResponse{}, nil /*err*/)

	roleMap, err := v.RolesAt(context.Background(), 1)
	require.NoError(t, err)

	assert.Equal(t, iface.RoleAttester, roleMap[bytesutil.ToBytes48(validatorKey.PublicKey().Marshal())][0])
	assert.Equal(t, iface.RoleAggregator, roleMap[bytesutil.ToBytes48(validatorKey.PublicKey().Marshal())][1])
	assert.Equal(t, iface.RoleSyncCommittee, roleMap[bytesutil.ToBytes48(validatorKey.PublicKey().Marshal())][2])

	// Test sync committee role at epoch boundary.
	v.duties = &ethpb.DutiesResponse{
		Duties: []*ethpb.DutiesResponse_Duty{
			{
				CommitteeIndex:  1,
				AttesterSlot:    1,
				PublicKey:       validatorKey.PublicKey().Marshal(),
				IsSyncCommittee: false,
			},
		},
		NextEpochDuties: []*ethpb.DutiesResponse_Duty{
			{
				CommitteeIndex:  1,
				AttesterSlot:    1,
				PublicKey:       validatorKey.PublicKey().Marshal(),
				IsSyncCommittee: true,
			},
		},
	}

	m.validatorClient.EXPECT().GetSyncSubcommitteeIndex(
		gomock.Any(), // ctx
		&ethpb.SyncSubcommitteeIndexRequest{
			PublicKey: validatorKey.PublicKey().Marshal(),
			Slot:      31,
		},
	).Return(&ethpb.SyncSubcommitteeIndexResponse{}, nil /*err*/)

	roleMap, err = v.RolesAt(context.Background(), params.BeaconConfig().SlotsPerEpoch-1)
	require.NoError(t, err)
	assert.Equal(t, iface.RoleSyncCommittee, roleMap[bytesutil.ToBytes48(validatorKey.PublicKey().Marshal())][0])
}

func TestRolesAt_DoesNotAssignProposer_Slot0(t *testing.T) {
	v, m, validatorKey, finish := setup(t)
	defer finish()

	v.duties = &ethpb.DutiesResponse{
		Duties: []*ethpb.DutiesResponse_Duty{
			{
				CommitteeIndex: 1,
				AttesterSlot:   0,
				ProposerSlots:  []primitives.Slot{0},
				PublicKey:      validatorKey.PublicKey().Marshal(),
			},
		},
	}

	m.validatorClient.EXPECT().DomainData(
		gomock.Any(), // ctx
		gomock.Any(), // epoch
	).Return(&ethpb.DomainResponse{SignatureDomain: make([]byte, 32)}, nil /*err*/)

	roleMap, err := v.RolesAt(context.Background(), 0)
	require.NoError(t, err)

	assert.Equal(t, iface.RoleAttester, roleMap[bytesutil.ToBytes48(validatorKey.PublicKey().Marshal())][0])
}

func TestCheckAndLogValidatorStatus_OK(t *testing.T) {
	nonexistentIndex := primitives.ValidatorIndex(^uint64(0))
	type statusTest struct {
		name   string
		status *validatorStatus
		log    string
		active bool
	}
	pubKeys := [][]byte{bytesutil.Uint64ToBytesLittleEndian(0)}
	tests := []statusTest{
		{
			name: "UNKNOWN_STATUS, no deposit found yet",
			status: &validatorStatus{
				publicKey: pubKeys[0],
				index:     nonexistentIndex,
				status: &ethpb.ValidatorStatusResponse{
					Status: ethpb.ValidatorStatus_UNKNOWN_STATUS,
				},
			},
			log:    "Waiting for deposit to be observed by beacon node",
			active: false,
		},
		{
			name: "DEPOSITED into state",
			status: &validatorStatus{
				publicKey: pubKeys[0],
				index:     30,
				status: &ethpb.ValidatorStatusResponse{
					Status:                    ethpb.ValidatorStatus_DEPOSITED,
					PositionInActivationQueue: 30,
				},
			},
			log:    "Deposit processed, entering activation queue after finalization\" index=30 positionInActivationQueue=30",
			active: false,
		},
		{
			name: "PENDING",
			status: &validatorStatus{
				publicKey: pubKeys[0],
				index:     50,
				status: &ethpb.ValidatorStatusResponse{
					Status:                    ethpb.ValidatorStatus_PENDING,
					ActivationEpoch:           params.BeaconConfig().FarFutureEpoch,
					PositionInActivationQueue: 6,
				},
			},
			log:    "Waiting to be assigned activation epoch\" expectedWaitingTime=12m48s index=50 positionInActivationQueue=6",
			active: false,
		},
		{
			name: "PENDING",
			status: &validatorStatus{
				publicKey: pubKeys[0],
				index:     89,
				status: &ethpb.ValidatorStatusResponse{
					Status:                    ethpb.ValidatorStatus_PENDING,
					ActivationEpoch:           60,
					PositionInActivationQueue: 5,
				},
			},
			log:    "Waiting for activation\" activationEpoch=60 index=89",
			active: false,
		},
		{
			name: "ACTIVE",
			status: &validatorStatus{
				publicKey: pubKeys[0],
				index:     89,
				status: &ethpb.ValidatorStatusResponse{
					Status: ethpb.ValidatorStatus_ACTIVE,
				},
			},
			active: true,
		},
		{
			name: "EXITING",
			status: &validatorStatus{
				publicKey: pubKeys[0],
				index:     89,
				status: &ethpb.ValidatorStatusResponse{
					Status: ethpb.ValidatorStatus_EXITING,
				},
			},
			active: true,
		},
		{
			name: "EXITED",
			status: &validatorStatus{
				publicKey: pubKeys[0],
				status: &ethpb.ValidatorStatusResponse{
					Status: ethpb.ValidatorStatus_EXITED,
				},
			},
			log:    "Validator exited",
			active: false,
		},
	}
	for _, test := range tests {
		t.Run(test.name, func(t *testing.T) {
			hook := logTest.NewGlobal()
			ctrl := gomock.NewController(t)
			defer ctrl.Finish()
			client := validatormock.NewMockValidatorClient(ctrl)
			v := validator{
				validatorClient: client,
				duties: &ethpb.DutiesResponse{
					Duties: []*ethpb.DutiesResponse_Duty{
						{
							CommitteeIndex: 1,
						},
					},
				},
			}

			active := v.checkAndLogValidatorStatus([]*validatorStatus{test.status}, 100)
			require.Equal(t, test.active, active)
			if test.log != "" {
				require.LogsContain(t, hook, test.log)
			}
		})
	}
}

func TestAllValidatorsAreExited_AllExited(t *testing.T) {
	ctrl := gomock.NewController(t)
	defer ctrl.Finish()
	client := validatormock.NewMockValidatorClient(ctrl)

	statuses := []*ethpb.ValidatorStatusResponse{
		{Status: ethpb.ValidatorStatus_EXITED},
		{Status: ethpb.ValidatorStatus_EXITED},
	}

	client.EXPECT().MultipleValidatorStatus(
		gomock.Any(), // ctx
		gomock.Any(), // request
	).Return(&ethpb.MultipleValidatorStatusResponse{Statuses: statuses}, nil /*err*/)

	v := validator{keyManager: genMockKeymanager(t, 2), validatorClient: client}
	exited, err := v.AllValidatorsAreExited(context.Background())
	require.NoError(t, err)
	assert.Equal(t, true, exited)
}

func TestAllValidatorsAreExited_NotAllExited(t *testing.T) {
	ctrl := gomock.NewController(t)
	defer ctrl.Finish()
	client := validatormock.NewMockValidatorClient(ctrl)

	statuses := []*ethpb.ValidatorStatusResponse{
		{Status: ethpb.ValidatorStatus_ACTIVE},
		{Status: ethpb.ValidatorStatus_EXITED},
	}

	client.EXPECT().MultipleValidatorStatus(
		gomock.Any(), // ctx
		gomock.Any(), // request
	).Return(&ethpb.MultipleValidatorStatusResponse{Statuses: statuses}, nil /*err*/)

	v := validator{keyManager: genMockKeymanager(t, 2), validatorClient: client}
	exited, err := v.AllValidatorsAreExited(context.Background())
	require.NoError(t, err)
	assert.Equal(t, false, exited)
}

func TestAllValidatorsAreExited_PartialResult(t *testing.T) {
	ctrl := gomock.NewController(t)
	defer ctrl.Finish()
	client := validatormock.NewMockValidatorClient(ctrl)

	statuses := []*ethpb.ValidatorStatusResponse{
		{Status: ethpb.ValidatorStatus_EXITED},
	}

	client.EXPECT().MultipleValidatorStatus(
		gomock.Any(), // ctx
		gomock.Any(), // request
	).Return(&ethpb.MultipleValidatorStatusResponse{Statuses: statuses}, nil /*err*/)

	v := validator{keyManager: genMockKeymanager(t, 2), validatorClient: client}
	exited, err := v.AllValidatorsAreExited(context.Background())
	require.ErrorContains(t, "number of status responses did not match number of requested keys", err)
	assert.Equal(t, false, exited)
}

func TestAllValidatorsAreExited_NoKeys(t *testing.T) {
	ctrl := gomock.NewController(t)
	defer ctrl.Finish()
	client := validatormock.NewMockValidatorClient(ctrl)
	v := validator{keyManager: genMockKeymanager(t, 0), validatorClient: client}
	exited, err := v.AllValidatorsAreExited(context.Background())
	require.NoError(t, err)
	assert.Equal(t, false, exited)
}

// TestAllValidatorsAreExited_CorrectRequest is a regression test that checks if the request contains the correct keys
func TestAllValidatorsAreExited_CorrectRequest(t *testing.T) {
	ctrl := gomock.NewController(t)
	defer ctrl.Finish()
	client := validatormock.NewMockValidatorClient(ctrl)

	// Create two different public keys
	pubKey0 := [fieldparams.BLSPubkeyLength]byte{1, 2, 3, 4}
	pubKey1 := [fieldparams.BLSPubkeyLength]byte{6, 7, 8, 9}
	// This is the request expected from AllValidatorsAreExited()
	request := &ethpb.MultipleValidatorStatusRequest{
		PublicKeys: [][]byte{
			pubKey0[:],
			pubKey1[:],
		},
	}
	statuses := []*ethpb.ValidatorStatusResponse{
		{Status: ethpb.ValidatorStatus_ACTIVE},
		{Status: ethpb.ValidatorStatus_EXITED},
	}
	fmt.Printf("request keys: %v \n", request.PublicKeys)
	client.EXPECT().MultipleValidatorStatus(
		gomock.Any(), // ctx
		request,      // request
	).Return(&ethpb.MultipleValidatorStatusResponse{Statuses: statuses}, nil /*err*/)

	// If AllValidatorsAreExited does not create the expected request, this test will fail
	v := validator{
		keyManager:      newMockKeymanager(t, keypair{pub: pubKey0}, keypair{pub: pubKey1}),
		validatorClient: client,
	}
	exited, err := v.AllValidatorsAreExited(context.Background())
	require.NoError(t, err)
	assert.Equal(t, false, exited)
}

func TestService_ReceiveBlocks_NilBlock(t *testing.T) {
	ctrl := gomock.NewController(t)
	defer ctrl.Finish()
	valClient := validatormock.NewMockValidatorClient(ctrl)
	v := validator{
		blockFeed:       new(event.Feed),
		validatorClient: valClient,
	}
	stream := mock2.NewMockBeaconNodeValidatorAltair_StreamBlocksClient(ctrl)
	ctx, cancel := context.WithCancel(context.Background())
	valClient.EXPECT().StreamBlocksAltair(
		gomock.Any(),
		&ethpb.StreamBlocksRequest{VerifiedOnly: true},
	).Return(stream, nil)
	stream.EXPECT().Context().Return(ctx).AnyTimes()
	stream.EXPECT().Recv().Return(
		&ethpb.StreamBlocksResponse{Block: &ethpb.StreamBlocksResponse_Phase0Block{
			Phase0Block: &ethpb.SignedBeaconBlock{}}},
		nil,
	).Do(func() {
		cancel()
	})
	connectionErrorChannel := make(chan error)
	v.ReceiveBlocks(ctx, connectionErrorChannel)
	require.Equal(t, primitives.Slot(0), v.highestValidSlot)
}

func TestService_ReceiveBlocks_SetHighest(t *testing.T) {
	ctrl := gomock.NewController(t)
	defer ctrl.Finish()
	client := validatormock.NewMockValidatorClient(ctrl)

	v := validator{
		validatorClient: client,
		blockFeed:       new(event.Feed),
	}
	stream := mock2.NewMockBeaconNodeValidatorAltair_StreamBlocksClient(ctrl)
	ctx, cancel := context.WithCancel(context.Background())
	client.EXPECT().StreamBlocksAltair(
		gomock.Any(),
		&ethpb.StreamBlocksRequest{VerifiedOnly: true},
	).Return(stream, nil)
	stream.EXPECT().Context().Return(ctx).AnyTimes()
	slot := primitives.Slot(100)
	stream.EXPECT().Recv().Return(
		&ethpb.StreamBlocksResponse{
			Block: &ethpb.StreamBlocksResponse_Phase0Block{
				Phase0Block: &ethpb.SignedBeaconBlock{Block: &ethpb.BeaconBlock{Slot: slot, Body: &ethpb.BeaconBlockBody{}}}},
		},
		nil,
	).Do(func() {
		cancel()
	})
	connectionErrorChannel := make(chan error)
	v.ReceiveBlocks(ctx, connectionErrorChannel)
	require.Equal(t, slot, v.highestValidSlot)
}

type doppelGangerRequestMatcher struct {
	req *ethpb.DoppelGangerRequest
}

var _ gomock.Matcher = (*doppelGangerRequestMatcher)(nil)

func (m *doppelGangerRequestMatcher) Matches(x interface{}) bool {
	r, ok := x.(*ethpb.DoppelGangerRequest)
	if !ok {
		panic("Invalid match type")
	}
	return gomock.InAnyOrder(m.req.ValidatorRequests).Matches(r.ValidatorRequests)
}

func (m *doppelGangerRequestMatcher) String() string {
	return fmt.Sprintf("%#v", m.req.ValidatorRequests)
}

func TestValidator_CheckDoppelGanger(t *testing.T) {
	ctrl := gomock.NewController(t)
	defer ctrl.Finish()
	flgs := features.Get()
	flgs.EnableDoppelGanger = true
	reset := features.InitWithReset(flgs)
	defer reset()
	tests := []struct {
		name            string
		validatorSetter func(t *testing.T) *validator
		err             string
	}{
		{
			name: "no doppelganger",
			validatorSetter: func(t *testing.T) *validator {
				client := validatormock.NewMockValidatorClient(ctrl)
				km := genMockKeymanager(t, 10)
				keys, err := km.FetchValidatingPublicKeys(context.Background())
				assert.NoError(t, err)
				db := dbTest.SetupDB(t, keys)
				req := &ethpb.DoppelGangerRequest{ValidatorRequests: []*ethpb.DoppelGangerRequest_ValidatorRequest{}}
				resp := &ethpb.DoppelGangerRequest{ValidatorRequests: []*ethpb.DoppelGangerRequest_ValidatorRequest{}}
				for _, k := range keys {
					pkey := k
					att := createAttestation(10, 12)
					rt, err := att.Data.HashTreeRoot()
					assert.NoError(t, err)
					assert.NoError(t, db.SaveAttestationForPubKey(context.Background(), pkey, rt, att))
					resp.ValidatorRequests = append(resp.ValidatorRequests, &ethpb.DoppelGangerRequest_ValidatorRequest{PublicKey: pkey[:], Epoch: att.Data.Target.Epoch, SignedRoot: rt[:]})
					req.ValidatorRequests = append(req.ValidatorRequests, &ethpb.DoppelGangerRequest_ValidatorRequest{PublicKey: pkey[:], Epoch: att.Data.Target.Epoch, SignedRoot: rt[:]})
				}
				v := &validator{
					validatorClient: client,
					keyManager:      km,
					db:              db,
				}
				client.EXPECT().CheckDoppelGanger(
					gomock.Any(),                     // ctx
					&doppelGangerRequestMatcher{req}, // request
				).Return(nil, nil /*err*/)

				return v
			},
		},
		{
			name: "multiple doppelganger exists",
			validatorSetter: func(t *testing.T) *validator {
				client := validatormock.NewMockValidatorClient(ctrl)
				km := genMockKeymanager(t, 10)
				keys, err := km.FetchValidatingPublicKeys(context.Background())
				assert.NoError(t, err)
				db := dbTest.SetupDB(t, keys)
				req := &ethpb.DoppelGangerRequest{ValidatorRequests: []*ethpb.DoppelGangerRequest_ValidatorRequest{}}
				resp := &ethpb.DoppelGangerResponse{Responses: []*ethpb.DoppelGangerResponse_ValidatorResponse{}}
				for i, k := range keys {
					pkey := k
					att := createAttestation(10, 12)
					rt, err := att.Data.HashTreeRoot()
					assert.NoError(t, err)
					assert.NoError(t, db.SaveAttestationForPubKey(context.Background(), pkey, rt, att))
					if i%3 == 0 {
						resp.Responses = append(resp.Responses, &ethpb.DoppelGangerResponse_ValidatorResponse{PublicKey: pkey[:], DuplicateExists: true})
					}
					req.ValidatorRequests = append(req.ValidatorRequests, &ethpb.DoppelGangerRequest_ValidatorRequest{PublicKey: pkey[:], Epoch: att.Data.Target.Epoch, SignedRoot: rt[:]})
				}
				v := &validator{
					validatorClient: client,
					keyManager:      km,
					db:              db,
				}
				client.EXPECT().CheckDoppelGanger(
					gomock.Any(),                     // ctx
					&doppelGangerRequestMatcher{req}, // request
				).Return(resp, nil /*err*/)
				return v
			},
			err: "Duplicate instances exists in the network for validator keys",
		},
		{
			name: "single doppelganger exists",
			validatorSetter: func(t *testing.T) *validator {
				client := validatormock.NewMockValidatorClient(ctrl)
				km := genMockKeymanager(t, 10)
				keys, err := km.FetchValidatingPublicKeys(context.Background())
				assert.NoError(t, err)
				db := dbTest.SetupDB(t, keys)
				req := &ethpb.DoppelGangerRequest{ValidatorRequests: []*ethpb.DoppelGangerRequest_ValidatorRequest{}}
				resp := &ethpb.DoppelGangerResponse{Responses: []*ethpb.DoppelGangerResponse_ValidatorResponse{}}
				for i, k := range keys {
					pkey := k
					att := createAttestation(10, 12)
					rt, err := att.Data.HashTreeRoot()
					assert.NoError(t, err)
					assert.NoError(t, db.SaveAttestationForPubKey(context.Background(), pkey, rt, att))
					if i%9 == 0 {
						resp.Responses = append(resp.Responses, &ethpb.DoppelGangerResponse_ValidatorResponse{PublicKey: pkey[:], DuplicateExists: true})
					}
					req.ValidatorRequests = append(req.ValidatorRequests, &ethpb.DoppelGangerRequest_ValidatorRequest{PublicKey: pkey[:], Epoch: att.Data.Target.Epoch, SignedRoot: rt[:]})
				}
				v := &validator{
					validatorClient: client,
					keyManager:      km,
					db:              db,
				}
				client.EXPECT().CheckDoppelGanger(
					gomock.Any(),                     // ctx
					&doppelGangerRequestMatcher{req}, // request
				).Return(resp, nil /*err*/)
				return v
			},
			err: "Duplicate instances exists in the network for validator keys",
		},
		{
			name: "multiple attestations saved",
			validatorSetter: func(t *testing.T) *validator {
				client := validatormock.NewMockValidatorClient(ctrl)
				km := genMockKeymanager(t, 10)
				keys, err := km.FetchValidatingPublicKeys(context.Background())
				assert.NoError(t, err)
				db := dbTest.SetupDB(t, keys)
				req := &ethpb.DoppelGangerRequest{ValidatorRequests: []*ethpb.DoppelGangerRequest_ValidatorRequest{}}
				resp := &ethpb.DoppelGangerResponse{Responses: []*ethpb.DoppelGangerResponse_ValidatorResponse{}}
				attLimit := 5
				for i, k := range keys {
					pkey := k
					for j := 0; j < attLimit; j++ {
						att := createAttestation(10+primitives.Epoch(j), 12+primitives.Epoch(j))
						rt, err := att.Data.HashTreeRoot()
						assert.NoError(t, err)
						assert.NoError(t, db.SaveAttestationForPubKey(context.Background(), pkey, rt, att))
						if j == attLimit-1 {
							req.ValidatorRequests = append(req.ValidatorRequests, &ethpb.DoppelGangerRequest_ValidatorRequest{PublicKey: pkey[:], Epoch: att.Data.Target.Epoch, SignedRoot: rt[:]})
						}
					}
					if i%3 == 0 {
						resp.Responses = append(resp.Responses, &ethpb.DoppelGangerResponse_ValidatorResponse{PublicKey: pkey[:], DuplicateExists: true})
					}
				}
				v := &validator{
					validatorClient: client,
					keyManager:      km,
					db:              db,
				}
				client.EXPECT().CheckDoppelGanger(
					gomock.Any(),                     // ctx
					&doppelGangerRequestMatcher{req}, // request
				).Return(resp, nil /*err*/)
				return v
			},
			err: "Duplicate instances exists in the network for validator keys",
		},
		{
			name: "no history exists",
			validatorSetter: func(t *testing.T) *validator {
				client := validatormock.NewMockValidatorClient(ctrl)
				// Use only 1 key for deterministic order.
				km := genMockKeymanager(t, 1)
				keys, err := km.FetchValidatingPublicKeys(context.Background())
				assert.NoError(t, err)
				db := dbTest.SetupDB(t, keys)
				resp := &ethpb.DoppelGangerResponse{Responses: []*ethpb.DoppelGangerResponse_ValidatorResponse{}}
				req := &ethpb.DoppelGangerRequest{ValidatorRequests: []*ethpb.DoppelGangerRequest_ValidatorRequest{}}
				for _, k := range keys {
					resp.Responses = append(resp.Responses, &ethpb.DoppelGangerResponse_ValidatorResponse{PublicKey: k[:], DuplicateExists: false})
					req.ValidatorRequests = append(req.ValidatorRequests, &ethpb.DoppelGangerRequest_ValidatorRequest{PublicKey: k[:], SignedRoot: make([]byte, 32), Epoch: 0})
				}
				v := &validator{
					validatorClient: client,
					keyManager:      km,
					db:              db,
				}
				client.EXPECT().CheckDoppelGanger(
					gomock.Any(), // ctx
					req,          // request
				).Return(resp, nil /*err*/)
				return v
			},
			err: "",
		},
	}
	for _, tt := range tests {
		t.Run(tt.name, func(t *testing.T) {
			v := tt.validatorSetter(t)
			if err := v.CheckDoppelGanger(context.Background()); tt.err != "" {
				assert.ErrorContains(t, tt.err, err)
			}
		})
	}
}

func TestValidatorAttestationsAreOrdered(t *testing.T) {
	km := genMockKeymanager(t, 10)
	keys, err := km.FetchValidatingPublicKeys(context.Background())
	assert.NoError(t, err)
	db := dbTest.SetupDB(t, keys)

	k := keys[0]
	att := createAttestation(10, 14)
	rt, err := att.Data.HashTreeRoot()
	assert.NoError(t, err)
	assert.NoError(t, db.SaveAttestationForPubKey(context.Background(), k, rt, att))

	att = createAttestation(6, 8)
	rt, err = att.Data.HashTreeRoot()
	assert.NoError(t, err)
	assert.NoError(t, db.SaveAttestationForPubKey(context.Background(), k, rt, att))

	att = createAttestation(10, 12)
	rt, err = att.Data.HashTreeRoot()
	assert.NoError(t, err)
	assert.NoError(t, db.SaveAttestationForPubKey(context.Background(), k, rt, att))

	att = createAttestation(2, 3)
	rt, err = att.Data.HashTreeRoot()
	assert.NoError(t, err)
	assert.NoError(t, db.SaveAttestationForPubKey(context.Background(), k, rt, att))

	histories, err := db.AttestationHistoryForPubKey(context.Background(), k)
	assert.NoError(t, err)
	r := retrieveLatestRecord(histories)
	assert.Equal(t, r.Target, primitives.Epoch(14))
}

func createAttestation(source, target primitives.Epoch) *ethpb.IndexedAttestation {
	return &ethpb.IndexedAttestation{
		Data: &ethpb.AttestationData{
			Source: &ethpb.Checkpoint{
				Epoch: source,
				Root:  make([]byte, 32),
			},
			Target: &ethpb.Checkpoint{
				Epoch: target,
				Root:  make([]byte, 32),
			},
			BeaconBlockRoot: make([]byte, 32),
		},
		Signature: make([]byte, fieldparams.BLSSignatureLength),
	}
}

func TestIsSyncCommitteeAggregator_OK(t *testing.T) {
	params.SetupTestConfigCleanup(t)
	v, m, validatorKey, finish := setup(t)
	defer finish()

	slot := primitives.Slot(1)
	pubKey := validatorKey.PublicKey().Marshal()

	m.validatorClient.EXPECT().GetSyncSubcommitteeIndex(
		gomock.Any(), // ctx
		&ethpb.SyncSubcommitteeIndexRequest{
			PublicKey: validatorKey.PublicKey().Marshal(),
			Slot:      1,
		},
	).Return(&ethpb.SyncSubcommitteeIndexResponse{}, nil /*err*/)

	aggregator, err := v.isSyncCommitteeAggregator(context.Background(), slot, bytesutil.ToBytes48(pubKey))
	require.NoError(t, err)
	require.Equal(t, false, aggregator)

	c := params.BeaconConfig().Copy()
	c.TargetAggregatorsPerSyncSubcommittee = math.MaxUint64
	params.OverrideBeaconConfig(c)

	m.validatorClient.EXPECT().DomainData(
		gomock.Any(), // ctx
		gomock.Any(), // epoch
	).Return(&ethpb.DomainResponse{SignatureDomain: make([]byte, 32)}, nil /*err*/)

	m.validatorClient.EXPECT().GetSyncSubcommitteeIndex(
		gomock.Any(), // ctx
		&ethpb.SyncSubcommitteeIndexRequest{
			PublicKey: validatorKey.PublicKey().Marshal(),
			Slot:      1,
		},
	).Return(&ethpb.SyncSubcommitteeIndexResponse{Indices: []primitives.CommitteeIndex{0}}, nil /*err*/)

	aggregator, err = v.isSyncCommitteeAggregator(context.Background(), slot, bytesutil.ToBytes48(pubKey))
	require.NoError(t, err)
	require.Equal(t, true, aggregator)
}

func TestValidator_WaitForKeymanagerInitialization_web3Signer(t *testing.T) {
	ctx := context.Background()
	db := dbTest.SetupDB(t, [][fieldparams.BLSPubkeyLength]byte{})
	root := make([]byte, 32)
	copy(root[2:], "a")
	err := db.SaveGenesisValidatorsRoot(ctx, root)
	require.NoError(t, err)
	w := wallet.NewWalletForWeb3Signer()
	decodedKey, err := hexutil.Decode("0xa2b5aaad9c6efefe7bb9b1243a043404f3362937cfb6b31833929833173f476630ea2cfeb0d9ddf15f97ca8685948820")
	require.NoError(t, err)
	keys := [][48]byte{
		bytesutil.ToBytes48(decodedKey),
	}
	v := validator{
		db:     db,
		useWeb: false,
		wallet: w,
		Web3SignerConfig: &remoteweb3signer.SetupConfig{
			BaseEndpoint:       "http://localhost:8545",
			ProvidedPublicKeys: keys,
		},
	}
	err = v.WaitForKeymanagerInitialization(context.Background())
	require.NoError(t, err)
	km, err := v.Keymanager()
	require.NoError(t, err)
	require.NotNil(t, km)
}

func TestValidator_WaitForKeymanagerInitialization_Web(t *testing.T) {
	ctx := context.Background()
	db := dbTest.SetupDB(t, [][fieldparams.BLSPubkeyLength]byte{})
	root := make([]byte, 32)
	copy(root[2:], "a")
	err := db.SaveGenesisValidatorsRoot(ctx, root)
	require.NoError(t, err)
	walletChan := make(chan *wallet.Wallet, 1)
	v := validator{
		db:                       db,
		useWeb:                   true,
		walletInitializedFeed:    &event.Feed{},
		walletInitializedChannel: walletChan,
	}
	wait := make(chan struct{})
	go func() {
		defer close(wait)
		err = v.WaitForKeymanagerInitialization(ctx)
		require.NoError(t, err)
		km, err := v.Keymanager()
		require.NoError(t, err)
		require.NotNil(t, km)
	}()

	walletChan <- wallet.New(&wallet.Config{
		KeymanagerKind: keymanager.Local,
	})
	<-wait
}

func TestValidator_WaitForKeymanagerInitialization_Interop(t *testing.T) {
	ctx := context.Background()
	db := dbTest.SetupDB(t, [][fieldparams.BLSPubkeyLength]byte{})
	root := make([]byte, 32)
	copy(root[2:], "a")
	err := db.SaveGenesisValidatorsRoot(ctx, root)
	require.NoError(t, err)
	v := validator{
		db:     db,
		useWeb: false,
		interopKeysConfig: &local.InteropKeymanagerConfig{
			NumValidatorKeys: 2,
			Offset:           1,
		},
	}
	err = v.WaitForKeymanagerInitialization(ctx)
	require.NoError(t, err)
	km, err := v.Keymanager()
	require.NoError(t, err)
	require.NotNil(t, km)
}

func TestValidator_PushProposerSettings(t *testing.T) {
	ctrl := gomock.NewController(t)
	ctx := context.Background()
	db := dbTest.SetupDB(t, [][fieldparams.BLSPubkeyLength]byte{})
	client := validatormock.NewMockValidatorClient(ctrl)
	nodeClient := validatormock.NewMockNodeClient(ctrl)
	defaultFeeHex := "0x046Fb65722E7b2455043BFEBf6177F1D2e9738D9"
	byteValueAddress, err := hexutil.Decode("0x046Fb65722E7b2455043BFEBf6177F1D2e9738D9")
	require.NoError(t, err)

	type ExpectedValidatorRegistration struct {
		FeeRecipient []byte
		GasLimit     uint64
		Timestamp    uint64
		Pubkey       []byte
	}

	tests := []struct {
		name                 string
		validatorSetter      func(t *testing.T) *validator
		feeRecipientMap      map[primitives.ValidatorIndex]string
		mockExpectedRequests []ExpectedValidatorRegistration
		err                  string
		logMessages          []string
		doesntContainLogs    bool
	}{
		{
			name: "Happy Path proposer config not nil",
			validatorSetter: func(t *testing.T) *validator {

				v := validator{
					validatorClient:              client,
					node:                         nodeClient,
					db:                           db,
					pubkeyToValidatorIndex:       make(map[[fieldparams.BLSPubkeyLength]byte]primitives.ValidatorIndex),
					signedValidatorRegistrations: make(map[[fieldparams.BLSPubkeyLength]byte]*ethpb.SignedValidatorRegistrationV1),
					useWeb:                       false,
					interopKeysConfig: &local.InteropKeymanagerConfig{
						NumValidatorKeys: 2,
						Offset:           1,
					},
				}
				err := v.WaitForKeymanagerInitialization(ctx)
				require.NoError(t, err)
				config := make(map[[fieldparams.BLSPubkeyLength]byte]*validatorserviceconfig.ProposerOption)
				km, err := v.Keymanager()
				require.NoError(t, err)
				keys, err := km.FetchValidatingPublicKeys(ctx)
				require.NoError(t, err)
				v.pubkeyToValidatorIndex[keys[0]] = primitives.ValidatorIndex(1)
				v.pubkeyToValidatorIndex[keys[1]] = primitives.ValidatorIndex(2)
				client.EXPECT().MultipleValidatorStatus(
					gomock.Any(),
					gomock.Any()).Return(
					&ethpb.MultipleValidatorStatusResponse{
						Statuses:   []*ethpb.ValidatorStatusResponse{{Status: ethpb.ValidatorStatus_ACTIVE}, {Status: ethpb.ValidatorStatus_ACTIVE}},
						PublicKeys: [][]byte{keys[0][:], keys[1][:]},
					}, nil)
				client.EXPECT().PrepareBeaconProposer(gomock.Any(), &ethpb.PrepareBeaconProposerRequest{
					Recipients: []*ethpb.PrepareBeaconProposerRequest_FeeRecipientContainer{
						{FeeRecipient: common.HexToAddress("0x055Fb65722E7b2455043BFEBf6177F1D2e9738D9").Bytes(), ValidatorIndex: 1},
						{FeeRecipient: common.HexToAddress(defaultFeeHex).Bytes(), ValidatorIndex: 2},
					},
				}).Return(nil, nil)
				config[keys[0]] = &validatorserviceconfig.ProposerOption{
					FeeRecipientConfig: &validatorserviceconfig.FeeRecipientConfig{
						FeeRecipient: common.HexToAddress("0x055Fb65722E7b2455043BFEBf6177F1D2e9738D9"),
					},
					BuilderConfig: &validatorserviceconfig.BuilderConfig{
						Enabled:  true,
						GasLimit: 40000000,
					},
				}
				v.SetProposerSettings(&validatorserviceconfig.ProposerSettings{
					ProposeConfig: config,
					DefaultConfig: &validatorserviceconfig.ProposerOption{
						FeeRecipientConfig: &validatorserviceconfig.FeeRecipientConfig{
							FeeRecipient: common.HexToAddress(defaultFeeHex),
						},
						BuilderConfig: &validatorserviceconfig.BuilderConfig{
							Enabled:  true,
							GasLimit: 35000000,
						},
					},
				})
				client.EXPECT().SubmitValidatorRegistrations(
					gomock.Any(),
					gomock.Any(),
				).Return(&empty.Empty{}, nil)
				return &v
			},
			feeRecipientMap: map[primitives.ValidatorIndex]string{
				1: "0x055Fb65722E7b2455043BFEBf6177F1D2e9738D9",
				2: defaultFeeHex,
			},
			mockExpectedRequests: []ExpectedValidatorRegistration{

				{
					FeeRecipient: common.HexToAddress("0x055Fb65722E7b2455043BFEBf6177F1D2e9738D9").Bytes(),
					GasLimit:     40000000,
				},
				{
					FeeRecipient: byteValueAddress,
					GasLimit:     35000000,
				},
			},
		},
		{
			name: " Happy Path default doesn't send validator registration",
			validatorSetter: func(t *testing.T) *validator {

				v := validator{
					validatorClient:              client,
					node:                         nodeClient,
					db:                           db,
					pubkeyToValidatorIndex:       make(map[[fieldparams.BLSPubkeyLength]byte]primitives.ValidatorIndex),
					signedValidatorRegistrations: make(map[[fieldparams.BLSPubkeyLength]byte]*ethpb.SignedValidatorRegistrationV1),
					useWeb:                       false,
					interopKeysConfig: &local.InteropKeymanagerConfig{
						NumValidatorKeys: 2,
						Offset:           1,
					},
				}
				err := v.WaitForKeymanagerInitialization(ctx)
				require.NoError(t, err)
				config := make(map[[fieldparams.BLSPubkeyLength]byte]*validatorserviceconfig.ProposerOption)
				km, err := v.Keymanager()
				require.NoError(t, err)
				keys, err := km.FetchValidatingPublicKeys(ctx)
				require.NoError(t, err)
				v.pubkeyToValidatorIndex[keys[0]] = primitives.ValidatorIndex(1)
				v.pubkeyToValidatorIndex[keys[1]] = primitives.ValidatorIndex(2)
				client.EXPECT().MultipleValidatorStatus(
					gomock.Any(),
					gomock.Any()).Return(
					&ethpb.MultipleValidatorStatusResponse{
						Statuses:   []*ethpb.ValidatorStatusResponse{{Status: ethpb.ValidatorStatus_ACTIVE}, {Status: ethpb.ValidatorStatus_ACTIVE}},
						PublicKeys: [][]byte{keys[0][:], keys[1][:]},
					}, nil)
				client.EXPECT().PrepareBeaconProposer(gomock.Any(), &ethpb.PrepareBeaconProposerRequest{
					Recipients: []*ethpb.PrepareBeaconProposerRequest_FeeRecipientContainer{
						{FeeRecipient: common.HexToAddress("0x055Fb65722E7b2455043BFEBf6177F1D2e9738D9").Bytes(), ValidatorIndex: 1},
						{FeeRecipient: common.HexToAddress(defaultFeeHex).Bytes(), ValidatorIndex: 2},
					},
				}).Return(nil, nil)
				config[keys[0]] = &validatorserviceconfig.ProposerOption{
					FeeRecipientConfig: &validatorserviceconfig.FeeRecipientConfig{
						FeeRecipient: common.HexToAddress("0x055Fb65722E7b2455043BFEBf6177F1D2e9738D9"),
					},
					BuilderConfig: &validatorserviceconfig.BuilderConfig{
						Enabled:  true,
						GasLimit: 40000000,
					},
				}
				v.SetProposerSettings(&validatorserviceconfig.ProposerSettings{
					ProposeConfig: config,
					DefaultConfig: &validatorserviceconfig.ProposerOption{
						FeeRecipientConfig: &validatorserviceconfig.FeeRecipientConfig{
							FeeRecipient: common.HexToAddress(defaultFeeHex),
						},
						BuilderConfig: &validatorserviceconfig.BuilderConfig{
							Enabled:  false,
							GasLimit: 35000000,
						},
					},
				})
				client.EXPECT().SubmitValidatorRegistrations(
					gomock.Any(),
					gomock.Any(),
				).Return(&empty.Empty{}, nil)
				return &v
			},
			feeRecipientMap: map[primitives.ValidatorIndex]string{
				1: "0x055Fb65722E7b2455043BFEBf6177F1D2e9738D9",
				2: defaultFeeHex,
			},
			mockExpectedRequests: []ExpectedValidatorRegistration{

				{
					FeeRecipient: common.HexToAddress("0x055Fb65722E7b2455043BFEBf6177F1D2e9738D9").Bytes(),
					GasLimit:     uint64(40000000),
				},
			},
		},
		{
			name: " Happy Path default doesn't send any validator registrations",
			validatorSetter: func(t *testing.T) *validator {

				v := validator{
					validatorClient:              client,
					node:                         nodeClient,
					db:                           db,
					pubkeyToValidatorIndex:       make(map[[fieldparams.BLSPubkeyLength]byte]primitives.ValidatorIndex),
					signedValidatorRegistrations: make(map[[fieldparams.BLSPubkeyLength]byte]*ethpb.SignedValidatorRegistrationV1),
					useWeb:                       false,
					interopKeysConfig: &local.InteropKeymanagerConfig{
						NumValidatorKeys: 2,
						Offset:           1,
					},
				}
				err := v.WaitForKeymanagerInitialization(ctx)
				require.NoError(t, err)
				config := make(map[[fieldparams.BLSPubkeyLength]byte]*validatorserviceconfig.ProposerOption)
				km, err := v.Keymanager()
				require.NoError(t, err)
				keys, err := km.FetchValidatingPublicKeys(ctx)
				require.NoError(t, err)
				v.pubkeyToValidatorIndex[keys[0]] = primitives.ValidatorIndex(1)
				v.pubkeyToValidatorIndex[keys[1]] = primitives.ValidatorIndex(2)
				client.EXPECT().MultipleValidatorStatus(
					gomock.Any(),
					gomock.Any()).Return(
					&ethpb.MultipleValidatorStatusResponse{
						Statuses:   []*ethpb.ValidatorStatusResponse{{Status: ethpb.ValidatorStatus_ACTIVE}, {Status: ethpb.ValidatorStatus_ACTIVE}},
						PublicKeys: [][]byte{keys[0][:], keys[1][:]},
					}, nil)
				client.EXPECT().PrepareBeaconProposer(gomock.Any(), &ethpb.PrepareBeaconProposerRequest{
					Recipients: []*ethpb.PrepareBeaconProposerRequest_FeeRecipientContainer{
						{FeeRecipient: common.HexToAddress("0x055Fb65722E7b2455043BFEBf6177F1D2e9738D9").Bytes(), ValidatorIndex: 1},
						{FeeRecipient: common.HexToAddress(defaultFeeHex).Bytes(), ValidatorIndex: 2},
					},
				}).Return(nil, nil)
				config[keys[0]] = &validatorserviceconfig.ProposerOption{
					FeeRecipientConfig: &validatorserviceconfig.FeeRecipientConfig{
						FeeRecipient: common.HexToAddress("0x055Fb65722E7b2455043BFEBf6177F1D2e9738D9"),
					},
				}
				v.SetProposerSettings(&validatorserviceconfig.ProposerSettings{
					ProposeConfig: config,
					DefaultConfig: &validatorserviceconfig.ProposerOption{
						FeeRecipientConfig: &validatorserviceconfig.FeeRecipientConfig{
							FeeRecipient: common.HexToAddress(defaultFeeHex),
						},
					},
				})
				return &v
			},
			feeRecipientMap: map[primitives.ValidatorIndex]string{
				1: "0x055Fb65722E7b2455043BFEBf6177F1D2e9738D9",
				2: defaultFeeHex,
			},
			logMessages:       []string{"will not be included in builder validator registration"},
			doesntContainLogs: true,
		},
		{
			name: " Happy Path",
			validatorSetter: func(t *testing.T) *validator {

				v := validator{
					validatorClient:              client,
					node:                         nodeClient,
					db:                           db,
					pubkeyToValidatorIndex:       make(map[[fieldparams.BLSPubkeyLength]byte]primitives.ValidatorIndex),
					signedValidatorRegistrations: make(map[[fieldparams.BLSPubkeyLength]byte]*ethpb.SignedValidatorRegistrationV1),
					useWeb:                       false,
					interopKeysConfig: &local.InteropKeymanagerConfig{
						NumValidatorKeys: 1,
						Offset:           1,
					},
					genesisTime: 0,
				}
				// set bellatrix as current epoch
				params.BeaconConfig().BellatrixForkEpoch = 0
				err := v.WaitForKeymanagerInitialization(ctx)
				require.NoError(t, err)
				km, err := v.Keymanager()
				require.NoError(t, err)
				keys, err := km.FetchValidatingPublicKeys(ctx)
				require.NoError(t, err)
				v.SetProposerSettings(&validatorserviceconfig.ProposerSettings{
					ProposeConfig: nil,
					DefaultConfig: &validatorserviceconfig.ProposerOption{
						FeeRecipientConfig: &validatorserviceconfig.FeeRecipientConfig{
							FeeRecipient: common.HexToAddress(defaultFeeHex),
						},
						BuilderConfig: &validatorserviceconfig.BuilderConfig{
							Enabled:  true,
							GasLimit: validatorserviceconfig.Uint64(params.BeaconConfig().DefaultBuilderGasLimit),
						},
					},
				})
				v.pubkeyToValidatorIndex[keys[0]] = primitives.ValidatorIndex(1)
				client.EXPECT().MultipleValidatorStatus(
					gomock.Any(),
					gomock.Any()).Return(
					&ethpb.MultipleValidatorStatusResponse{
						Statuses:   []*ethpb.ValidatorStatusResponse{{Status: ethpb.ValidatorStatus_ACTIVE}},
						PublicKeys: [][]byte{keys[0][:]},
					}, nil)

				client.EXPECT().SubmitValidatorRegistrations(
					gomock.Any(),
					gomock.Any(),
				).Return(&empty.Empty{}, nil)
				client.EXPECT().PrepareBeaconProposer(gomock.Any(), &ethpb.PrepareBeaconProposerRequest{
					Recipients: []*ethpb.PrepareBeaconProposerRequest_FeeRecipientContainer{
						{FeeRecipient: common.HexToAddress(defaultFeeHex).Bytes(), ValidatorIndex: 1},
					},
				}).Return(nil, nil)
				return &v
			},
			feeRecipientMap: map[primitives.ValidatorIndex]string{
				1: defaultFeeHex,
			},
			mockExpectedRequests: []ExpectedValidatorRegistration{
				{
					FeeRecipient: byteValueAddress,
					GasLimit:     params.BeaconConfig().DefaultBuilderGasLimit,
				},
			},
		},
		{
			name: " Happy Path validator index not found in cache",
			validatorSetter: func(t *testing.T) *validator {

				v := validator{
					validatorClient:              client,
					node:                         nodeClient,
					db:                           db,
					pubkeyToValidatorIndex:       make(map[[fieldparams.BLSPubkeyLength]byte]primitives.ValidatorIndex),
					signedValidatorRegistrations: make(map[[fieldparams.BLSPubkeyLength]byte]*ethpb.SignedValidatorRegistrationV1),
					useWeb:                       false,
					interopKeysConfig: &local.InteropKeymanagerConfig{
						NumValidatorKeys: 1,
						Offset:           1,
					},
				}
				err := v.WaitForKeymanagerInitialization(ctx)
				require.NoError(t, err)
				v.SetProposerSettings(&validatorserviceconfig.ProposerSettings{
					ProposeConfig: nil,
					DefaultConfig: &validatorserviceconfig.ProposerOption{
						FeeRecipientConfig: &validatorserviceconfig.FeeRecipientConfig{
							FeeRecipient: common.HexToAddress(defaultFeeHex),
						},
						BuilderConfig: &validatorserviceconfig.BuilderConfig{
							Enabled:  true,
							GasLimit: 40000000,
						},
					},
				})
				km, err := v.Keymanager()
				require.NoError(t, err)
				keys, err := km.FetchValidatingPublicKeys(ctx)
				require.NoError(t, err)
				v.pubkeyToValidatorIndex[keys[0]] = primitives.ValidatorIndex(1)
				client.EXPECT().MultipleValidatorStatus(
					gomock.Any(),
					gomock.Any()).Return(
					&ethpb.MultipleValidatorStatusResponse{
						Statuses:   []*ethpb.ValidatorStatusResponse{{Status: ethpb.ValidatorStatus_ACTIVE}},
						PublicKeys: [][]byte{keys[0][:]},
					}, nil)
				client.EXPECT().SubmitValidatorRegistrations(
					gomock.Any(),
					gomock.Any(),
				).Return(&empty.Empty{}, nil)
				client.EXPECT().PrepareBeaconProposer(gomock.Any(), &ethpb.PrepareBeaconProposerRequest{
					Recipients: []*ethpb.PrepareBeaconProposerRequest_FeeRecipientContainer{
						{FeeRecipient: common.HexToAddress(defaultFeeHex).Bytes(), ValidatorIndex: 1},
					},
				}).Return(nil, nil)
				return &v
			},
			feeRecipientMap: map[primitives.ValidatorIndex]string{
				1: defaultFeeHex,
			},
			mockExpectedRequests: []ExpectedValidatorRegistration{
				{
					FeeRecipient: byteValueAddress,
					GasLimit:     params.BeaconConfig().DefaultBuilderGasLimit,
				},
			},
		},
		{
			name: " proposer config not nil but fee recipient empty",
			validatorSetter: func(t *testing.T) *validator {

				v := validator{
					validatorClient:              client,
					node:                         nodeClient,
					db:                           db,
					pubkeyToValidatorIndex:       make(map[[fieldparams.BLSPubkeyLength]byte]primitives.ValidatorIndex),
					signedValidatorRegistrations: make(map[[fieldparams.BLSPubkeyLength]byte]*ethpb.SignedValidatorRegistrationV1),
					useWeb:                       false,
					interopKeysConfig: &local.InteropKeymanagerConfig{
						NumValidatorKeys: 1,
						Offset:           1,
					},
				}
				err := v.WaitForKeymanagerInitialization(ctx)
				require.NoError(t, err)
				config := make(map[[fieldparams.BLSPubkeyLength]byte]*validatorserviceconfig.ProposerOption)
				km, err := v.Keymanager()
				require.NoError(t, err)
				keys, err := km.FetchValidatingPublicKeys(ctx)
				require.NoError(t, err)
				v.pubkeyToValidatorIndex[keys[0]] = primitives.ValidatorIndex(1)
				client.EXPECT().MultipleValidatorStatus(
					gomock.Any(),
					gomock.Any()).Return(
					&ethpb.MultipleValidatorStatusResponse{
						Statuses:   []*ethpb.ValidatorStatusResponse{{Status: ethpb.ValidatorStatus_ACTIVE}},
						PublicKeys: [][]byte{keys[0][:]},
					}, nil)
				client.EXPECT().PrepareBeaconProposer(gomock.Any(), &ethpb.PrepareBeaconProposerRequest{
					Recipients: []*ethpb.PrepareBeaconProposerRequest_FeeRecipientContainer{
						{FeeRecipient: common.HexToAddress("0x0").Bytes(), ValidatorIndex: 1},
					},
				}).Return(nil, nil)
				config[keys[0]] = &validatorserviceconfig.ProposerOption{
					FeeRecipientConfig: &validatorserviceconfig.FeeRecipientConfig{
						FeeRecipient: common.Address{},
					},
				}
				v.SetProposerSettings(&validatorserviceconfig.ProposerSettings{
					ProposeConfig: config,
					DefaultConfig: &validatorserviceconfig.ProposerOption{
						FeeRecipientConfig: &validatorserviceconfig.FeeRecipientConfig{
							FeeRecipient: common.HexToAddress(defaultFeeHex),
						},
					},
				})
				return &v
			},
		},
		{
			name: "Validator index not found with proposeconfig",
			validatorSetter: func(t *testing.T) *validator {

				v := validator{
					validatorClient:              client,
					db:                           db,
					pubkeyToValidatorIndex:       make(map[[fieldparams.BLSPubkeyLength]byte]primitives.ValidatorIndex),
					signedValidatorRegistrations: make(map[[fieldparams.BLSPubkeyLength]byte]*ethpb.SignedValidatorRegistrationV1),
					useWeb:                       false,
					interopKeysConfig: &local.InteropKeymanagerConfig{
						NumValidatorKeys: 1,
						Offset:           1,
					},
				}
				err := v.WaitForKeymanagerInitialization(ctx)
				require.NoError(t, err)
				config := make(map[[fieldparams.BLSPubkeyLength]byte]*validatorserviceconfig.ProposerOption)
				km, err := v.Keymanager()
				require.NoError(t, err)
				keys, err := km.FetchValidatingPublicKeys(ctx)
				require.NoError(t, err)
				client.EXPECT().ValidatorIndex(
					gomock.Any(), // ctx
					&ethpb.ValidatorIndexRequest{PublicKey: keys[0][:]},
				).Return(nil, errors.New("could not find validator index for public key"))
				config[keys[0]] = &validatorserviceconfig.ProposerOption{
					FeeRecipientConfig: &validatorserviceconfig.FeeRecipientConfig{
						FeeRecipient: common.HexToAddress("0x046Fb65722E7b2455043BFEBf6177F1D2e9738D9"),
					},
				}
				v.SetProposerSettings(&validatorserviceconfig.ProposerSettings{
					ProposeConfig: config,
					DefaultConfig: &validatorserviceconfig.ProposerOption{
						FeeRecipientConfig: &validatorserviceconfig.FeeRecipientConfig{
							FeeRecipient: common.HexToAddress(defaultFeeHex),
						},
					},
				})
				return &v
			},
		},
		{
			name: "register validator batch failed",
			validatorSetter: func(t *testing.T) *validator {
				v := validator{
					validatorClient:              client,
					node:                         nodeClient,
					db:                           db,
					pubkeyToValidatorIndex:       make(map[[fieldparams.BLSPubkeyLength]byte]primitives.ValidatorIndex),
					signedValidatorRegistrations: make(map[[fieldparams.BLSPubkeyLength]byte]*ethpb.SignedValidatorRegistrationV1),
					useWeb:                       false,
					interopKeysConfig: &local.InteropKeymanagerConfig{
						NumValidatorKeys: 1,
						Offset:           1,
					},
				}
				err := v.WaitForKeymanagerInitialization(ctx)
				require.NoError(t, err)
				config := make(map[[fieldparams.BLSPubkeyLength]byte]*validatorserviceconfig.ProposerOption)
				km, err := v.Keymanager()
				require.NoError(t, err)
				keys, err := km.FetchValidatingPublicKeys(ctx)
				require.NoError(t, err)
				v.pubkeyToValidatorIndex[keys[0]] = primitives.ValidatorIndex(1)
				client.EXPECT().MultipleValidatorStatus(
					gomock.Any(),
					gomock.Any()).Return(
					&ethpb.MultipleValidatorStatusResponse{
						Statuses:   []*ethpb.ValidatorStatusResponse{{Status: ethpb.ValidatorStatus_ACTIVE}},
						PublicKeys: [][]byte{keys[0][:]},
					}, nil)

				config[keys[0]] = &validatorserviceconfig.ProposerOption{
					FeeRecipientConfig: &validatorserviceconfig.FeeRecipientConfig{
						FeeRecipient: common.Address{},
					},
					BuilderConfig: &validatorserviceconfig.BuilderConfig{
						Enabled:  true,
						GasLimit: 40000000,
					},
				}
				v.SetProposerSettings(&validatorserviceconfig.ProposerSettings{
					ProposeConfig: config,
					DefaultConfig: &validatorserviceconfig.ProposerOption{
						FeeRecipientConfig: &validatorserviceconfig.FeeRecipientConfig{
							FeeRecipient: common.HexToAddress(defaultFeeHex),
						},
						BuilderConfig: &validatorserviceconfig.BuilderConfig{
							Enabled:  true,
							GasLimit: 40000000,
						},
					},
				})
				client.EXPECT().PrepareBeaconProposer(gomock.Any(), &ethpb.PrepareBeaconProposerRequest{
					Recipients: []*ethpb.PrepareBeaconProposerRequest_FeeRecipientContainer{
						{FeeRecipient: common.HexToAddress("0x0").Bytes(), ValidatorIndex: 1},
					},
				}).Return(nil, nil)
				client.EXPECT().SubmitValidatorRegistrations(
					gomock.Any(),
					gomock.Any(),
				).Return(&empty.Empty{}, errors.New("request failed"))
				return &v
			},
			err: "could not submit signed registrations to beacon node",
		},
	}
	for _, tt := range tests {
		t.Run(tt.name, func(t *testing.T) {
			hook := logTest.NewGlobal()
			v := tt.validatorSetter(t)
			km, err := v.Keymanager()
			require.NoError(t, err)
			pubkeys, err := km.FetchValidatingPublicKeys(ctx)
			require.NoError(t, err)
			if tt.feeRecipientMap != nil {
				feeRecipients, err := v.buildPrepProposerReqs(ctx, pubkeys)
				require.NoError(t, err)
				signedRegisterValidatorRequests, err := v.buildSignedRegReqs(ctx, pubkeys, km.Sign)
				require.NoError(t, err)
				for _, recipient := range feeRecipients {
					require.Equal(t, strings.ToLower(tt.feeRecipientMap[recipient.ValidatorIndex]), strings.ToLower(hexutil.Encode(recipient.FeeRecipient)))
				}
				require.Equal(t, len(tt.feeRecipientMap), len(feeRecipients))
				for i, request := range tt.mockExpectedRequests {
					require.Equal(t, tt.mockExpectedRequests[i].GasLimit, request.GasLimit)
					require.Equal(t, hexutil.Encode(tt.mockExpectedRequests[i].FeeRecipient), hexutil.Encode(request.FeeRecipient))
				}
				// check if Pubkeys are always unique
				var unique = make(map[string]bool)
				for _, request := range signedRegisterValidatorRequests {
					require.Equal(t, unique[common.BytesToAddress(request.Message.Pubkey).Hex()], false)
					unique[common.BytesToAddress(request.Message.Pubkey).Hex()] = true
				}
				require.Equal(t, len(tt.mockExpectedRequests), len(signedRegisterValidatorRequests))
				require.Equal(t, len(signedRegisterValidatorRequests), len(v.signedValidatorRegistrations))
			}
			deadline := time.Now().Add(time.Duration(params.BeaconConfig().SecondsPerSlot) * time.Second)
			if err := v.PushProposerSettings(ctx, km, deadline); tt.err != "" {
				assert.ErrorContains(t, tt.err, err)
			}
			if len(tt.logMessages) > 0 {
				for _, message := range tt.logMessages {
					if tt.doesntContainLogs {
						assert.LogsDoNotContain(t, hook, message)
					} else {
						assert.LogsContain(t, hook, message)
					}
				}

			}
		})
	}
}

func getPubkeyFromString(t *testing.T, stringPubkey string) [fieldparams.BLSPubkeyLength]byte {
	pubkeyTemp, err := hexutil.Decode(stringPubkey)
	require.NoError(t, err)

	var pubkey [fieldparams.BLSPubkeyLength]byte
	copy(pubkey[:], pubkeyTemp)

	return pubkey
}

func getFeeRecipientFromString(t *testing.T, stringFeeRecipient string) common.Address {
	feeRecipientTemp, err := hexutil.Decode(stringFeeRecipient)
	require.NoError(t, err)

	var feeRecipient common.Address
	copy(feeRecipient[:], feeRecipientTemp)

	return feeRecipient
}

func TestValidator_buildPrepProposerReqs_WithoutDefaultConfig(t *testing.T) {
	// pubkey1 => feeRecipient1 (already in `v.validatorIndex`)
	// pubkey2 => feeRecipient2 (NOT in `v.validatorIndex`, index found by beacon node)
	// pubkey3 => feeRecipient3 (NOT in `v.validatorIndex`, index NOT found by beacon node)
	// pubkey4 => Nothing (already in `v.validatorIndex`)

	// Public keys
	pubkey1 := getPubkeyFromString(t, "0x111111111111111111111111111111111111111111111111111111111111111111111111111111111111111111111111")
	pubkey2 := getPubkeyFromString(t, "0x222222222222222222222222222222222222222222222222222222222222222222222222222222222222222222222222")
	pubkey3 := getPubkeyFromString(t, "0x333333333333333333333333333333333333333333333333333333333333333333333333333333333333333333333333")
	pubkey4 := getPubkeyFromString(t, "0x444444444444444444444444444444444444444444444444444444444444444444444444444444444444444444444444")

	// Fee recipients
	feeRecipient1 := getFeeRecipientFromString(t, "0x1111111111111111111111111111111111111111")
	feeRecipient2 := getFeeRecipientFromString(t, "0x0000000000000000000000000000000000000000")
	feeRecipient3 := getFeeRecipientFromString(t, "0x3333333333333333333333333333333333333333")

	ctrl := gomock.NewController(t)
	defer ctrl.Finish()

	ctx := context.Background()
	client := validatormock.NewMockValidatorClient(ctrl)
	client.EXPECT().ValidatorIndex(
		ctx,
		&ethpb.ValidatorIndexRequest{
			PublicKey: pubkey2[:],
		},
	).Return(&ethpb.ValidatorIndexResponse{
		Index: 2,
	}, nil)

	client.EXPECT().ValidatorIndex(
		ctx,
		&ethpb.ValidatorIndexRequest{
			PublicKey: pubkey3[:],
		},
	).Return(nil, status.Error(codes.NotFound, "NOT_FOUND"))

	client.EXPECT().MultipleValidatorStatus(
		gomock.Any(),
		gomock.Any()).Return(
		&ethpb.MultipleValidatorStatusResponse{
			Statuses:   []*ethpb.ValidatorStatusResponse{{Status: ethpb.ValidatorStatus_ACTIVE}, {Status: ethpb.ValidatorStatus_ACTIVE}, {Status: ethpb.ValidatorStatus_ACTIVE}},
			PublicKeys: [][]byte{pubkey1[:], pubkey2[:], pubkey4[:]},
		}, nil)
	v := validator{
		validatorClient: client,
		proposerSettings: &validatorserviceconfig.ProposerSettings{
			DefaultConfig: nil,
			ProposeConfig: map[[48]byte]*validatorserviceconfig.ProposerOption{
				pubkey1: {
					FeeRecipientConfig: &validatorserviceconfig.FeeRecipientConfig{
						FeeRecipient: feeRecipient1,
					},
				},
				pubkey2: {
					FeeRecipientConfig: &validatorserviceconfig.FeeRecipientConfig{
						FeeRecipient: feeRecipient2,
					},
				},
				pubkey3: {
					FeeRecipientConfig: &validatorserviceconfig.FeeRecipientConfig{
						FeeRecipient: feeRecipient3,
					},
				},
			},
		},
		pubkeyToValidatorIndex: map[[48]byte]primitives.ValidatorIndex{
			pubkey1: 1,
			pubkey4: 4,
		},
	}

	pubkeys := [][fieldparams.BLSPubkeyLength]byte{pubkey1, pubkey2, pubkey3, pubkey4}

	expected := []*ethpb.PrepareBeaconProposerRequest_FeeRecipientContainer{
		{
			ValidatorIndex: 1,
			FeeRecipient:   feeRecipient1[:],
		},
		{
			ValidatorIndex: 2,
			FeeRecipient:   feeRecipient2[:],
		},
	}
	filteredKeys, err := v.filterAndCacheActiveKeys(ctx, pubkeys)
	require.NoError(t, err)
	actual, err := v.buildPrepProposerReqs(ctx, filteredKeys)
	require.NoError(t, err)
	assert.DeepEqual(t, expected, actual)
}

func TestValidator_buildPrepProposerReqs_WithDefaultConfig(t *testing.T) {
	// pubkey1 => feeRecipient1 (already in `v.validatorIndex`)
	// pubkey2 => feeRecipient2 (NOT in `v.validatorIndex`, index found by beacon node)
	// pubkey3 => feeRecipient3 (NOT in `v.validatorIndex`, index NOT found by beacon node)
	// pubkey4 => Nothing (already in `v.validatorIndex`)

	// Public keys
	pubkey1 := getPubkeyFromString(t, "0x111111111111111111111111111111111111111111111111111111111111111111111111111111111111111111111111")
	pubkey2 := getPubkeyFromString(t, "0x222222222222222222222222222222222222222222222222222222222222222222222222222222222222222222222222")
	pubkey3 := getPubkeyFromString(t, "0x333333333333333333333333333333333333333333333333333333333333333333333333333333333333333333333333")
	pubkey4 := getPubkeyFromString(t, "0x444444444444444444444444444444444444444444444444444444444444444444444444444444444444444444444444")

	// Fee recipients
	feeRecipient1 := getFeeRecipientFromString(t, "0x1111111111111111111111111111111111111111")
	feeRecipient2 := getFeeRecipientFromString(t, "0x0000000000000000000000000000000000000000")
	feeRecipient3 := getFeeRecipientFromString(t, "0x3333333333333333333333333333333333333333")

	defaultFeeRecipient := getFeeRecipientFromString(t, "0xdddddddddddddddddddddddddddddddddddddddd")

	ctrl := gomock.NewController(t)
	defer ctrl.Finish()

	ctx := context.Background()
	client := validatormock.NewMockValidatorClient(ctrl)

	client.EXPECT().ValidatorIndex(
		ctx,
		&ethpb.ValidatorIndexRequest{
			PublicKey: pubkey2[:],
		},
	).Return(&ethpb.ValidatorIndexResponse{
		Index: 2,
	}, nil)

	client.EXPECT().ValidatorIndex(
		ctx,
		&ethpb.ValidatorIndexRequest{
			PublicKey: pubkey3[:],
		},
	).Return(nil, status.Error(codes.NotFound, "NOT_FOUND"))

	client.EXPECT().MultipleValidatorStatus(
		gomock.Any(),
		gomock.Any()).DoAndReturn(func(ctx context.Context, val *ethpb.MultipleValidatorStatusRequest) (*ethpb.MultipleValidatorStatusResponse, error) {
		resp := &ethpb.MultipleValidatorStatusResponse{}
		for _, k := range val.PublicKeys {
			if bytes.Equal(k, pubkey1[:]) || bytes.Equal(k, pubkey2[:]) ||
				bytes.Equal(k, pubkey4[:]) {
				bytesutil.SafeCopyBytes(k)
				resp.PublicKeys = append(resp.PublicKeys, bytesutil.SafeCopyBytes(k))
				resp.Statuses = append(resp.Statuses, &ethpb.ValidatorStatusResponse{Status: ethpb.ValidatorStatus_ACTIVE})
				continue
			}
			resp.PublicKeys = append(resp.PublicKeys, bytesutil.SafeCopyBytes(k))
			resp.Statuses = append(resp.Statuses, &ethpb.ValidatorStatusResponse{Status: ethpb.ValidatorStatus_UNKNOWN_STATUS})
		}
		return resp, nil
	})

	v := validator{
		validatorClient: client,
		proposerSettings: &validatorserviceconfig.ProposerSettings{
			DefaultConfig: &validatorserviceconfig.ProposerOption{
				FeeRecipientConfig: &validatorserviceconfig.FeeRecipientConfig{
					FeeRecipient: defaultFeeRecipient,
				},
			},
			ProposeConfig: map[[48]byte]*validatorserviceconfig.ProposerOption{
				pubkey1: {
					FeeRecipientConfig: &validatorserviceconfig.FeeRecipientConfig{
						FeeRecipient: feeRecipient1,
					},
				},
				pubkey2: {
					FeeRecipientConfig: &validatorserviceconfig.FeeRecipientConfig{
						FeeRecipient: feeRecipient2,
					},
				},
				pubkey3: {
					FeeRecipientConfig: &validatorserviceconfig.FeeRecipientConfig{
						FeeRecipient: feeRecipient3,
					},
				},
			},
		},
		pubkeyToValidatorIndex: map[[48]byte]primitives.ValidatorIndex{
			pubkey1: 1,
			pubkey4: 4,
		},
	}

	pubkeys := [][fieldparams.BLSPubkeyLength]byte{pubkey1, pubkey2, pubkey3, pubkey4}

	expected := []*ethpb.PrepareBeaconProposerRequest_FeeRecipientContainer{
		{
			ValidatorIndex: 1,
			FeeRecipient:   feeRecipient1[:],
		},
		{
			ValidatorIndex: 2,
			FeeRecipient:   feeRecipient2[:],
		},
		{
			ValidatorIndex: 4,
			FeeRecipient:   defaultFeeRecipient[:],
		},
	}
	filteredKeys, err := v.filterAndCacheActiveKeys(ctx, pubkeys)
	require.NoError(t, err)
	actual, err := v.buildPrepProposerReqs(ctx, filteredKeys)
	require.NoError(t, err)
	assert.DeepEqual(t, expected, actual)
}

func TestValidator_buildSignedRegReqs_DefaultConfigDisabled(t *testing.T) {
	// pubkey1 => feeRecipient1, builder enabled
	// pubkey2 => feeRecipient2, builder disabled
	// pubkey3 => Nothing, builder enabled

	// Public keys
	pubkey1 := getPubkeyFromString(t, "0x111111111111111111111111111111111111111111111111111111111111111111111111111111111111111111111111")
	pubkey2 := getPubkeyFromString(t, "0x222222222222222222222222222222222222222222222222222222222222222222222222222222222222222222222222")
	pubkey3 := getPubkeyFromString(t, "0x333333333333333333333333333333333333333333333333333333333333333333333333333333333333333333333333")

	// Fee recipients
	feeRecipient1 := getFeeRecipientFromString(t, "0x0000000000000000000000000000000000000000")
	feeRecipient2 := getFeeRecipientFromString(t, "0x2222222222222222222222222222222222222222")

	defaultFeeRecipient := getFeeRecipientFromString(t, "0xdddddddddddddddddddddddddddddddddddddddd")

	ctrl := gomock.NewController(t)
	defer ctrl.Finish()

	ctx := context.Background()
	client := validatormock.NewMockValidatorClient(ctrl)

	signature := blsmock.NewMockSignature(ctrl)
	signature.EXPECT().Marshal().Return([]byte{})

	v := validator{
		signedValidatorRegistrations: map[[48]byte]*ethpb.SignedValidatorRegistrationV1{},
		validatorClient:              client,
		proposerSettings: &validatorserviceconfig.ProposerSettings{
			DefaultConfig: &validatorserviceconfig.ProposerOption{
				FeeRecipientConfig: &validatorserviceconfig.FeeRecipientConfig{
					FeeRecipient: defaultFeeRecipient,
				},
				BuilderConfig: &validatorserviceconfig.BuilderConfig{
					Enabled:  false,
					GasLimit: 9999,
				},
			},
			ProposeConfig: map[[48]byte]*validatorserviceconfig.ProposerOption{
				pubkey1: {
					FeeRecipientConfig: &validatorserviceconfig.FeeRecipientConfig{
						FeeRecipient: feeRecipient1,
					},
					BuilderConfig: &validatorserviceconfig.BuilderConfig{
						Enabled:  true,
						GasLimit: 1111,
					},
				},
				pubkey2: {
					FeeRecipientConfig: &validatorserviceconfig.FeeRecipientConfig{
						FeeRecipient: feeRecipient2,
					},
					BuilderConfig: &validatorserviceconfig.BuilderConfig{
						Enabled:  false,
						GasLimit: 2222,
					},
				},
				pubkey3: {
					FeeRecipientConfig: nil,
					BuilderConfig: &validatorserviceconfig.BuilderConfig{
						Enabled:  true,
						GasLimit: 3333,
					},
				},
			},
		},
		pubkeyToValidatorIndex: make(map[[48]byte]primitives.ValidatorIndex),
	}

	pubkeys := [][fieldparams.BLSPubkeyLength]byte{pubkey1, pubkey2, pubkey3}

	var signer = func(_ context.Context, _ *validatorpb.SignRequest) (bls.Signature, error) {
		return signature, nil
	}
	v.pubkeyToValidatorIndex[pubkey1] = primitives.ValidatorIndex(1)
	v.pubkeyToValidatorIndex[pubkey2] = primitives.ValidatorIndex(2)
	v.pubkeyToValidatorIndex[pubkey3] = primitives.ValidatorIndex(3)
	actual, err := v.buildSignedRegReqs(ctx, pubkeys, signer)
	require.NoError(t, err)

	assert.Equal(t, 1, len(actual))
	assert.DeepEqual(t, feeRecipient1[:], actual[0].Message.FeeRecipient)
	assert.Equal(t, uint64(1111), actual[0].Message.GasLimit)
	assert.DeepEqual(t, pubkey1[:], actual[0].Message.Pubkey)
}

func TestValidator_buildSignedRegReqs_DefaultConfigEnabled(t *testing.T) {
	// pubkey1 => feeRecipient1, builder enabled
	// pubkey2 => feeRecipient2, builder disabled
	// pubkey3 => Nothing, builder enabled

	// Public keys
	pubkey1 := getPubkeyFromString(t, "0x111111111111111111111111111111111111111111111111111111111111111111111111111111111111111111111111")
	pubkey2 := getPubkeyFromString(t, "0x222222222222222222222222222222222222222222222222222222222222222222222222222222222222222222222222")
	pubkey3 := getPubkeyFromString(t, "0x333333333333333333333333333333333333333333333333333333333333333333333333333333333333333333333333")

	// Fee recipients
	feeRecipient1 := getFeeRecipientFromString(t, "0x0000000000000000000000000000000000000000")
	feeRecipient2 := getFeeRecipientFromString(t, "0x2222222222222222222222222222222222222222")

	defaultFeeRecipient := getFeeRecipientFromString(t, "0xdddddddddddddddddddddddddddddddddddddddd")

	ctrl := gomock.NewController(t)
	defer ctrl.Finish()

	ctx := context.Background()
	client := validatormock.NewMockValidatorClient(ctrl)

	signature := blsmock.NewMockSignature(ctrl)
	signature.EXPECT().Marshal().Return([]byte{}).Times(2)

	v := validator{
		signedValidatorRegistrations: map[[48]byte]*ethpb.SignedValidatorRegistrationV1{},
		validatorClient:              client,
		proposerSettings: &validatorserviceconfig.ProposerSettings{
			DefaultConfig: &validatorserviceconfig.ProposerOption{
				FeeRecipientConfig: &validatorserviceconfig.FeeRecipientConfig{
					FeeRecipient: defaultFeeRecipient,
				},
				BuilderConfig: &validatorserviceconfig.BuilderConfig{
					Enabled:  true,
					GasLimit: 9999,
				},
			},
			ProposeConfig: map[[48]byte]*validatorserviceconfig.ProposerOption{
				pubkey1: {
					FeeRecipientConfig: &validatorserviceconfig.FeeRecipientConfig{
						FeeRecipient: feeRecipient1,
					},
					BuilderConfig: &validatorserviceconfig.BuilderConfig{
						Enabled:  true,
						GasLimit: 1111,
					},
				},
				pubkey2: {
					FeeRecipientConfig: &validatorserviceconfig.FeeRecipientConfig{
						FeeRecipient: feeRecipient2,
					},
					BuilderConfig: &validatorserviceconfig.BuilderConfig{
						Enabled:  false,
						GasLimit: 2222,
					},
				},
				pubkey3: {
					FeeRecipientConfig: nil,
					BuilderConfig: &validatorserviceconfig.BuilderConfig{
						Enabled:  true,
						GasLimit: 3333,
					},
				},
			},
		},
		pubkeyToValidatorIndex: make(map[[48]byte]primitives.ValidatorIndex),
	}

	pubkeys := [][fieldparams.BLSPubkeyLength]byte{pubkey1, pubkey2, pubkey3}

	var signer = func(_ context.Context, _ *validatorpb.SignRequest) (bls.Signature, error) {
		return signature, nil
	}
	v.pubkeyToValidatorIndex[pubkey1] = primitives.ValidatorIndex(1)
	v.pubkeyToValidatorIndex[pubkey2] = primitives.ValidatorIndex(2)
	v.pubkeyToValidatorIndex[pubkey3] = primitives.ValidatorIndex(3)
	actual, err := v.buildSignedRegReqs(ctx, pubkeys, signer)
	require.NoError(t, err)

	assert.Equal(t, 2, len(actual))

	assert.DeepEqual(t, feeRecipient1[:], actual[0].Message.FeeRecipient)
	assert.Equal(t, uint64(1111), actual[0].Message.GasLimit)
	assert.DeepEqual(t, pubkey1[:], actual[0].Message.Pubkey)

	assert.DeepEqual(t, defaultFeeRecipient[:], actual[1].Message.FeeRecipient)
	assert.Equal(t, uint64(9999), actual[1].Message.GasLimit)
	assert.DeepEqual(t, pubkey3[:], actual[1].Message.Pubkey)
}

func TestValidator_buildSignedRegReqs_SignerOnError(t *testing.T) {
	// Public keys
	pubkey1 := getPubkeyFromString(t, "0x111111111111111111111111111111111111111111111111111111111111111111111111111111111111111111111111")

	// Fee recipients
	defaultFeeRecipient := getFeeRecipientFromString(t, "0xdddddddddddddddddddddddddddddddddddddddd")

	ctrl := gomock.NewController(t)
	defer ctrl.Finish()

	ctx := context.Background()
	client := validatormock.NewMockValidatorClient(ctrl)

	v := validator{
		signedValidatorRegistrations: map[[48]byte]*ethpb.SignedValidatorRegistrationV1{},
		validatorClient:              client,
		proposerSettings: &validatorserviceconfig.ProposerSettings{
			DefaultConfig: &validatorserviceconfig.ProposerOption{
				FeeRecipientConfig: &validatorserviceconfig.FeeRecipientConfig{
					FeeRecipient: defaultFeeRecipient,
				},
				BuilderConfig: &validatorserviceconfig.BuilderConfig{
					Enabled:  true,
					GasLimit: 9999,
				},
			},
		},
	}

	pubkeys := [][fieldparams.BLSPubkeyLength]byte{pubkey1}

	var signer = func(_ context.Context, _ *validatorpb.SignRequest) (bls.Signature, error) {
		return nil, errors.New("custom error")
	}

	actual, err := v.buildSignedRegReqs(ctx, pubkeys, signer)
	require.NoError(t, err)

	assert.Equal(t, 0, len(actual))
}<|MERGE_RESOLUTION|>--- conflicted
+++ resolved
@@ -135,16 +135,15 @@
 		m.fetchNoKeys = false
 		return [][fieldparams.BLSPubkeyLength]byte{}, nil
 	}
-<<<<<<< HEAD
+	for pubKey := range m.keysMap {
+		keys = append(keys, pubKey)
+	}
 	comparator := func(i, j int) bool {
 		return string(keys[i][:]) < string(keys[j][:])
 	}
 	sort.Slice(keys, comparator)
 	fmt.Printf("fetched keys: %v \n", keys)
 	return keys, nil
-=======
-	return m.keys, nil
->>>>>>> 4bd7e8ae
 }
 
 func (m *mockKeymanager) Sign(_ context.Context, req *validatorpb.SignRequest) (bls.Signature, error) {
