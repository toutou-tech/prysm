package slots

import (
	"fmt"
	"math"
	"time"

	"github.com/pkg/errors"
	"github.com/prysmaticlabs/prysm/v4/config/params"
	"github.com/prysmaticlabs/prysm/v4/consensus-types/primitives"
	mathutil "github.com/prysmaticlabs/prysm/v4/math"
	prysmTime "github.com/prysmaticlabs/prysm/v4/time"
)

// MaxSlotBuffer specifies the max buffer given to slots from
// incoming objects. (24 mins with mainnet spec)
const MaxSlotBuffer = uint64(1 << 7)

// StartTime returns the start time in terms of its unix epoch
// value.
func StartTime(genesis uint64, slot primitives.Slot) time.Time {
	duration := time.Second * time.Duration(slot.Mul(params.BeaconConfig().SecondsPerSlot))
	startTime := time.Unix(int64(genesis), 0).Add(duration) // lint:ignore uintcast -- Genesis timestamp will not exceed int64 in your lifetime.
	return startTime
}

// SinceGenesis returns the number of slots since
// the provided genesis time.
func SinceGenesis(genesis time.Time) primitives.Slot {
	if genesis.After(prysmTime.Now()) { // Genesis has not occurred yet.
		return 0
	}
	return primitives.Slot(uint64(prysmTime.Since(genesis).Seconds()) / params.BeaconConfig().SecondsPerSlot)
}

// EpochsSinceGenesis returns the number of epochs since
// the provided genesis time.
func EpochsSinceGenesis(genesis time.Time) primitives.Epoch {
	return primitives.Epoch(SinceGenesis(genesis) / params.BeaconConfig().SlotsPerEpoch)
}

// DivideSlotBy divides the SECONDS_PER_SLOT configuration
// parameter by a specified number. It returns a value of time.Duration
// in milliseconds, useful for dividing values such as 1 second into
// millisecond-based durations.
func DivideSlotBy(timesPerSlot int64) time.Duration {
	return time.Duration(int64(params.BeaconConfig().SecondsPerSlot*1000)/timesPerSlot) * time.Millisecond
}

// MultiplySlotBy multiplies the SECONDS_PER_SLOT configuration
// parameter by a specified number. It returns a value of time.Duration
// in millisecond-based durations.
func MultiplySlotBy(times int64) time.Duration {
	return time.Duration(int64(params.BeaconConfig().SecondsPerSlot)*times) * time.Second
}

// AbsoluteValueSlotDifference between two slots.
func AbsoluteValueSlotDifference(x, y primitives.Slot) uint64 {
	if x > y {
		return uint64(x.SubSlot(y))
	}
	return uint64(y.SubSlot(x))
}

// ToEpoch returns the epoch number of the input slot.
//
// Spec pseudocode definition:
//
//	def compute_epoch_at_slot(slot: Slot) -> Epoch:
//	  """
//	  Return the epoch number at ``slot``.
//	  """
//	  return Epoch(slot // SLOTS_PER_EPOCH)
func ToEpoch(slot primitives.Slot) primitives.Epoch {
	return primitives.Epoch(slot.DivSlot(params.BeaconConfig().SlotsPerEpoch))
}

// EpochStart returns the first slot number of the
// current epoch.
//
// Spec pseudocode definition:
//
//	def compute_start_slot_at_epoch(epoch: Epoch) -> Slot:
//	  """
//	  Return the start slot of ``epoch``.
//	  """
//	  return Slot(epoch * SLOTS_PER_EPOCH)
func EpochStart(epoch primitives.Epoch) (primitives.Slot, error) {
	slot, err := params.BeaconConfig().SlotsPerEpoch.SafeMul(uint64(epoch))
	if err != nil {
		return slot, errors.Errorf("start slot calculation overflows: %v", err)
	}
	return slot, nil
}

// EpochEnd returns the last slot number of the
// current epoch.
func EpochEnd(epoch primitives.Epoch) (primitives.Slot, error) {
	if epoch == math.MaxUint64 {
		return 0, errors.New("start slot calculation overflows")
	}
	slot, err := EpochStart(epoch + 1)
	if err != nil {
		return 0, err
	}
	return slot - 1, nil
}

// IsEpochStart returns true if the given slot number is an epoch starting slot
// number.
func IsEpochStart(slot primitives.Slot) bool {
	return slot%params.BeaconConfig().SlotsPerEpoch == 0
}

// IsEpochEnd returns true if the given slot number is an epoch ending slot
// number.
func IsEpochEnd(slot primitives.Slot) bool {
	return IsEpochStart(slot + 1)
}

// SinceEpochStarts returns number of slots since the start of the epoch.
func SinceEpochStarts(slot primitives.Slot) primitives.Slot {
	return slot % params.BeaconConfig().SlotsPerEpoch
}

// VerifyTime validates the input slot is not from the future.
func VerifyTime(genesisTime uint64, slot primitives.Slot, timeTolerance time.Duration) error {
	slotTime, err := ToTime(genesisTime, slot)
	if err != nil {
		return err
	}

	// Defensive check to ensure unreasonable slots are rejected
	// straight away.
	if err := ValidateClock(slot, genesisTime); err != nil {
		return err
	}

	currentTime := prysmTime.Now()
	diff := slotTime.Sub(currentTime)

	if diff > timeTolerance {
		return fmt.Errorf("could not process slot from the future, slot time %s > current time %s", slotTime, currentTime)
	}
	return nil
}

// ToTime takes the given slot and genesis time to determine the start time of the slot.
func ToTime(genesisTimeSec uint64, slot primitives.Slot) (time.Time, error) {
	timeSinceGenesis, err := slot.SafeMul(params.BeaconConfig().SecondsPerSlot)
	if err != nil {
		return time.Unix(0, 0), fmt.Errorf("slot (%d) is in the far distant future: %w", slot, err)
	}
	sTime, err := timeSinceGenesis.SafeAdd(genesisTimeSec)
	if err != nil {
		return time.Unix(0, 0), fmt.Errorf("slot (%d) is in the far distant future: %w", slot, err)
	}
	return time.Unix(int64(sTime), 0), nil // lint:ignore uintcast -- A timestamp will not exceed int64 in your lifetime.
}

// Since computes the number of time slots that have occurred since the given timestamp.
func Since(time time.Time) primitives.Slot {
	return CurrentSlot(uint64(time.Unix()))
}

// CurrentSlot returns the current slot as determined by the local clock and
// provided genesis time.
func CurrentSlot(genesisTimeSec uint64) primitives.Slot {
	now := uint64(prysmTime.Now().Unix())
	if now < genesisTimeSec {
		return 0
	}
	return primitives.Slot((now - genesisTimeSec) / params.BeaconConfig().SecondsPerSlot)
}

<<<<<<< HEAD
// WithinDataAvailabilityBound returns true if the given slot is within the data availability bound.
func WithinDataAvailabilityBound(genesisTimeSec uint64, epoch primitives.Epoch) bool {
	if params.BeaconConfig().DenebForkEpoch > epoch {
		return false
	}

	now := uint64(prysmTime.Now().Unix())
	if now < genesisTimeSec {
		return false
	}
	currentSlot := primitives.Slot((now - genesisTimeSec) / params.BeaconConfig().SecondsPerSlot)
	currentEpoch := ToEpoch(currentSlot)

	return currentEpoch-params.BeaconNetworkConfig().MinEpochsForBlobsSidecarsRequest >= epoch
=======
// Duration computes the span of time between two instants, represented as Slots.
func Duration(start, end time.Time) primitives.Slot {
	if end.Before(start) {
		return 0
	}
	return primitives.Slot(uint64(end.Unix()-start.Unix()) / params.BeaconConfig().SecondsPerSlot)
>>>>>>> 4bd7e8ae
}

// ValidateClock validates a provided slot against the local
// clock to ensure slots that are unreasonable are returned with
// an error.
func ValidateClock(slot primitives.Slot, genesisTimeSec uint64) error {
	maxPossibleSlot := CurrentSlot(genesisTimeSec).Add(MaxSlotBuffer)
	// Defensive check to ensure that we only process slots up to a hard limit
	// from our local clock.
	if slot > maxPossibleSlot {
		return fmt.Errorf("slot %d > %d which exceeds max allowed value relative to the local clock", slot, maxPossibleSlot)
	}
	return nil
}

// RoundUpToNearestEpoch rounds up the provided slot value to the nearest epoch.
func RoundUpToNearestEpoch(slot primitives.Slot) primitives.Slot {
	if slot%params.BeaconConfig().SlotsPerEpoch != 0 {
		slot -= slot % params.BeaconConfig().SlotsPerEpoch
		slot += params.BeaconConfig().SlotsPerEpoch
	}
	return slot
}

// VotingPeriodStartTime returns the current voting period's start time
// depending on the provided genesis and current slot.
func VotingPeriodStartTime(genesis uint64, slot primitives.Slot) uint64 {
	slots := params.BeaconConfig().SlotsPerEpoch.Mul(uint64(params.BeaconConfig().EpochsPerEth1VotingPeriod))
	startTime := uint64((slot - slot.ModSlot(slots)).Mul(params.BeaconConfig().SecondsPerSlot))
	return genesis + startTime
}

// PrevSlot returns previous slot, with an exception in slot 0 to prevent underflow.
func PrevSlot(slot primitives.Slot) primitives.Slot {
	if slot > 0 {
		return slot.Sub(1)
	}
	return 0
}

// SyncCommitteePeriod returns the sync committee period of input epoch `e`.
//
// Spec code:
// def compute_sync_committee_period(epoch: Epoch) -> uint64:
//
//	return epoch // EPOCHS_PER_SYNC_COMMITTEE_PERIOD
func SyncCommitteePeriod(e primitives.Epoch) uint64 {
	return uint64(e / params.BeaconConfig().EpochsPerSyncCommitteePeriod)
}

// SyncCommitteePeriodStartEpoch returns the start epoch of a sync committee period.
func SyncCommitteePeriodStartEpoch(e primitives.Epoch) (primitives.Epoch, error) {
	// Overflow is impossible here because of division of `EPOCHS_PER_SYNC_COMMITTEE_PERIOD`.
	startEpoch, err := mathutil.Mul64(SyncCommitteePeriod(e), uint64(params.BeaconConfig().EpochsPerSyncCommitteePeriod))
	if err != nil {
		return 0, err
	}
	return primitives.Epoch(startEpoch), nil
}

// SecondsSinceSlotStart returns the number of seconds transcurred since the
// given slot start time
func SecondsSinceSlotStart(s primitives.Slot, genesisTime, timeStamp uint64) (uint64, error) {
	if timeStamp < genesisTime+uint64(s)*params.BeaconConfig().SecondsPerSlot {
		return 0, errors.New("could not compute seconds since slot start: invalid timestamp")
	}
	return timeStamp - genesisTime - uint64(s)*params.BeaconConfig().SecondsPerSlot, nil
}<|MERGE_RESOLUTION|>--- conflicted
+++ resolved
@@ -173,7 +173,6 @@
 	return primitives.Slot((now - genesisTimeSec) / params.BeaconConfig().SecondsPerSlot)
 }
 
-<<<<<<< HEAD
 // WithinDataAvailabilityBound returns true if the given slot is within the data availability bound.
 func WithinDataAvailabilityBound(genesisTimeSec uint64, epoch primitives.Epoch) bool {
 	if params.BeaconConfig().DenebForkEpoch > epoch {
@@ -188,14 +187,14 @@
 	currentEpoch := ToEpoch(currentSlot)
 
 	return currentEpoch-params.BeaconNetworkConfig().MinEpochsForBlobsSidecarsRequest >= epoch
-=======
+}
+
 // Duration computes the span of time between two instants, represented as Slots.
 func Duration(start, end time.Time) primitives.Slot {
 	if end.Before(start) {
 		return 0
 	}
 	return primitives.Slot(uint64(end.Unix()-start.Unix()) / params.BeaconConfig().SecondsPerSlot)
->>>>>>> 4bd7e8ae
 }
 
 // ValidateClock validates a provided slot against the local
