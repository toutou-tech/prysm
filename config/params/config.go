--- conflicted
+++ resolved
@@ -179,9 +179,8 @@
 	MaxBytesPerTransaction           uint64         `yaml:"MAX_BYTES_PER_TRANSACTION" spec:"true"`            // MaxBytesPerTransaction of beacon chain.
 	TerminalBlockHash                common.Hash    `yaml:"TERMINAL_BLOCK_HASH" spec:"true"`                  // TerminalBlockHash of beacon chain.
 	TerminalBlockHashActivationEpoch types.Epoch    `yaml:"TERMINAL_BLOCK_HASH_ACTIVATION_EPOCH" spec:"true"` // TerminalBlockHashActivationEpoch of beacon chain.
-<<<<<<< HEAD
 	TerminalTotalDifficulty          uint64         `yaml:"TERMINAL_TOTAL_DIFFICULTY" spec:"true"`            // TerminalTotalDifficulty is part of the experimental merge spec. This value is not used (yet) and is expected to be a uint256.
-	Coinbase                         common.Address // Coinbase where the transaction fee goes to.
+	FeeRecipient                     common.Address // FeeRecipient where the transaction fee goes to.
 
 	// Updated Merge penalty values. This moves penalty parameters toward their final, maximum security values.
 	// Note: We do not override previous configuration values but instead creates new values and replaces usage throughout.
@@ -191,10 +190,6 @@
 
 	// Light client
 	MinSyncCommitteeParticipants uint64 `yaml:"MIN_SYNC_COMMITTEE_PARTICIPANTS" spec:"true"` // MinSyncCommitteeParticipants defines the minimum amount of sync committee participants for which the light client acknowledges the signature.
-=======
-	TerminalTotalDifficulty          uint64         `yaml:"TERMINAL_TOTAL_DIFFICULTY" spec:"true"`            // TerminalTotalDifficulty is part of the experimental merge spec. This value is type is currently TBD: https://github.com/ethereum/consensus-specs/blob/dev/specs/merge/beacon-chain.md#transition-settings
-	FeeRecipient                     common.Address // FeeRecipient where the transaction fee goes to.
->>>>>>> 4858de78
 }
 
 // InitializeForkSchedule initializes the schedules forks baked into the config.
