package interop

import (
	"context"

	"github.com/ethereum/go-ethereum/core/types"
	"github.com/pkg/errors"
	"github.com/prysmaticlabs/prysm/v4/beacon-chain/core/altair"
	b "github.com/prysmaticlabs/prysm/v4/beacon-chain/core/blocks"
	"github.com/prysmaticlabs/prysm/v4/beacon-chain/core/helpers"
	"github.com/prysmaticlabs/prysm/v4/beacon-chain/state"
	state_native "github.com/prysmaticlabs/prysm/v4/beacon-chain/state/state-native"
	"github.com/prysmaticlabs/prysm/v4/beacon-chain/state/stateutil"
	fieldparams "github.com/prysmaticlabs/prysm/v4/config/fieldparams"
	"github.com/prysmaticlabs/prysm/v4/config/params"
	"github.com/prysmaticlabs/prysm/v4/consensus-types/blocks"
	"github.com/prysmaticlabs/prysm/v4/consensus-types/interfaces"
	"github.com/prysmaticlabs/prysm/v4/container/trie"
	"github.com/prysmaticlabs/prysm/v4/crypto/bls"
	"github.com/prysmaticlabs/prysm/v4/encoding/bytesutil"
	enginev1 "github.com/prysmaticlabs/prysm/v4/proto/engine/v1"
	ethpb "github.com/prysmaticlabs/prysm/v4/proto/prysm/v1alpha1"
	"github.com/prysmaticlabs/prysm/v4/runtime/version"
)

var errUnsupportedVersion = errors.New("schema version not supported by PremineGenesisConfig")

type PremineGenesisConfig struct {
	GenesisTime     uint64
	NVals           uint64
	PregenesisCreds uint64
	Version         int          // as in "github.com/prysmaticlabs/prysm/v4/runtime/version"
	GB              *types.Block // geth genesis block
	depositEntries  *depositEntries
}

type depositEntries struct {
	dds   []*ethpb.Deposit_Data
	roots [][]byte
}

type PremineGenesisOpt func(*PremineGenesisConfig)

func WithDepositData(dds []*ethpb.Deposit_Data, roots [][]byte) PremineGenesisOpt {
	return func(cfg *PremineGenesisConfig) {
		cfg.depositEntries = &depositEntries{
			dds:   dds,
			roots: roots,
		}
	}
}

// NewPreminedGenesis creates a genesis BeaconState at the given fork version, suitable for using as an e2e genesis.
func NewPreminedGenesis(ctx context.Context, t, nvals, pCreds uint64, version int, gb *types.Block, opts ...PremineGenesisOpt) (state.BeaconState, error) {
	cfg := &PremineGenesisConfig{
		GenesisTime:     t,
		NVals:           nvals,
		PregenesisCreds: pCreds,
		Version:         version,
		GB:              gb,
	}
	for _, o := range opts {
		o(cfg)
	}
	return cfg.prepare(ctx)
}

func (s *PremineGenesisConfig) prepare(ctx context.Context) (state.BeaconState, error) {
	switch s.Version {
<<<<<<< HEAD
	case version.Phase0, version.Altair, version.Bellatrix, version.Capella, version.Deneb:
=======
	case version.Phase0, version.Altair, version.Bellatrix, version.Capella:
>>>>>>> 4bd7e8ae
	default:
		return nil, errors.Wrapf(errUnsupportedVersion, "version=%s", version.String(s.Version))
	}

	st, err := s.empty()
	if err != nil {
		return nil, err
	}
	if err = s.processDeposits(ctx, st); err != nil {
		return nil, err
	}
	if err = s.populate(st); err != nil {
		return nil, err
	}

	return st, nil
}

func (s *PremineGenesisConfig) empty() (state.BeaconState, error) {
	var e state.BeaconState
	var err error
	switch s.Version {
	case version.Phase0:
		e, err = state_native.InitializeFromProtoPhase0(&ethpb.BeaconState{})
		if err != nil {
			return nil, err
		}
	case version.Altair:
		e, err = state_native.InitializeFromProtoAltair(&ethpb.BeaconStateAltair{})
		if err != nil {
			return nil, err
		}
	case version.Bellatrix:
		e, err = state_native.InitializeFromProtoBellatrix(&ethpb.BeaconStateBellatrix{})
		if err != nil {
			return nil, err
		}
	case version.Capella:
		e, err = state_native.InitializeFromProtoCapella(&ethpb.BeaconStateCapella{})
		if err != nil {
			return nil, err
		}
<<<<<<< HEAD
	case version.Deneb:
		e, err = state_native.InitializeFromProtoDeneb(&ethpb.BeaconStateDeneb{})
		if err != nil {
			return nil, err
		}
=======
>>>>>>> 4bd7e8ae
	default:
		return nil, errUnsupportedVersion
	}
	if err = e.SetSlot(0); err != nil {
		return nil, err
	}
	if err = e.SetValidators([]*ethpb.Validator{}); err != nil {
		return nil, err
	}
	if err = e.SetBalances([]uint64{}); err != nil {
		return nil, err
	}
	if err = e.SetJustificationBits([]byte{0}); err != nil {
		return nil, err
	}
	if err = e.SetHistoricalRoots([][]byte{}); err != nil {
		return nil, err
	}
	zcp := &ethpb.Checkpoint{
		Epoch: 0,
		Root:  params.BeaconConfig().ZeroHash[:],
	}
	if err = e.SetPreviousJustifiedCheckpoint(zcp); err != nil {
		return nil, err
	}
	if err = e.SetCurrentJustifiedCheckpoint(zcp); err != nil {
		return nil, err
	}
	if err = e.SetFinalizedCheckpoint(zcp); err != nil {
		return nil, err
	}
	if err = e.SetEth1DataVotes([]*ethpb.Eth1Data{}); err != nil {
		return nil, err
	}
	if s.Version == version.Phase0 {
		if err = e.SetCurrentEpochAttestations([]*ethpb.PendingAttestation{}); err != nil {
			return nil, err
		}
		if err = e.SetPreviousEpochAttestations([]*ethpb.PendingAttestation{}); err != nil {
			return nil, err
		}
	}
	return e.Copy(), nil
}

func (s *PremineGenesisConfig) processDeposits(ctx context.Context, g state.BeaconState) error {
	deposits, err := s.deposits()
	if err != nil {
		return err
	}
	if err = s.setEth1Data(g); err != nil {
		return err
	}
	if _, err = helpers.UpdateGenesisEth1Data(g, deposits, g.Eth1Data()); err != nil {
		return err
	}
	_, err = b.ProcessPreGenesisDeposits(ctx, g, deposits)
	if err != nil {
		return errors.Wrap(err, "could not process validator deposits")
	}
	return nil
}

func (s *PremineGenesisConfig) deposits() ([]*ethpb.Deposit, error) {
	if s.depositEntries == nil {
		prv, pub, err := s.keys()
		if err != nil {
			return nil, err
		}
		dds, roots, err := DepositDataFromKeysWithExecCreds(prv, pub, s.PregenesisCreds)
		if err != nil {
			return nil, errors.Wrap(err, "could not generate deposit data from keys")
		}
		s.depositEntries = &depositEntries{
			dds:   dds,
			roots: roots,
		}
	}

	t, err := trie.GenerateTrieFromItems(s.depositEntries.roots, params.BeaconConfig().DepositContractTreeDepth)
	if err != nil {
		return nil, errors.Wrap(err, "could not generate Merkle trie for deposit proofs")
	}
	deposits, err := GenerateDepositsFromData(s.depositEntries.dds, t)
	if err != nil {
		return nil, errors.Wrap(err, "could not generate deposits from the deposit data provided")
	}
	return deposits, nil
}

func (s *PremineGenesisConfig) keys() ([]bls.SecretKey, []bls.PublicKey, error) {
	prv, pub, err := DeterministicallyGenerateKeys(0, s.NVals)
	if err != nil {
		return nil, nil, errors.Wrapf(err, "could not deterministically generate keys for %d validators", s.NVals)
	}
	return prv, pub, nil
}

func (s *PremineGenesisConfig) setEth1Data(g state.BeaconState) error {
	if err := g.SetEth1DepositIndex(0); err != nil {
		return err
	}
	dr, err := emptyDepositRoot()
	if err != nil {
		return err
	}
	return g.SetEth1Data(&ethpb.Eth1Data{DepositRoot: dr[:], BlockHash: s.GB.Hash().Bytes()})
}

func emptyDepositRoot() ([32]byte, error) {
	t, err := trie.NewTrie(params.BeaconConfig().DepositContractTreeDepth)
	if err != nil {
		return [32]byte{}, err
	}
	return t.HashTreeRoot()
}

func (s *PremineGenesisConfig) populate(g state.BeaconState) error {
	if err := g.SetGenesisTime(s.GenesisTime); err != nil {
		return err
	}
	if err := s.setGenesisValidatorsRoot(g); err != nil {
		return err
	}
	if err := s.setFork(g); err != nil {
		return err
	}
	rao := nSetRoots(uint64(params.BeaconConfig().EpochsPerHistoricalVector), s.GB.Hash().Bytes())
	if err := g.SetRandaoMixes(rao); err != nil {
		return err
	}
	if err := g.SetBlockRoots(nZeroRoots(uint64(params.BeaconConfig().SlotsPerHistoricalRoot))); err != nil {
		return err
	}
	if err := g.SetStateRoots(nZeroRoots(uint64(params.BeaconConfig().SlotsPerHistoricalRoot))); err != nil {
		return err
	}
	if err := g.SetSlashings(make([]uint64, params.BeaconConfig().EpochsPerSlashingsVector)); err != nil {
		return err
	}
	if err := s.setLatestBlockHeader(g); err != nil {
		return err
	}
	if err := s.setInactivityScores(g); err != nil {
		return err
	}
	if err := s.setSyncCommittees(g); err != nil {
		return err
	}
	if err := s.setExecutionPayload(g); err != nil {
		return err
	}

	// For pre-mined genesis, we want to keep the deposit root set to the root of an empty trie.
	// This needs to be set again because the methods used by processDeposits mutate the state's eth1data.
	return s.setEth1Data(g)
}

func (s *PremineGenesisConfig) setGenesisValidatorsRoot(g state.BeaconState) error {
	vroot, err := stateutil.ValidatorRegistryRoot(g.Validators())
	if err != nil {
		return err
	}
	return g.SetGenesisValidatorsRoot(vroot[:])
}

func (s *PremineGenesisConfig) setFork(g state.BeaconState) error {
	var pv, cv []byte
	switch s.Version {
	case version.Phase0:
		pv, cv = params.BeaconConfig().GenesisForkVersion, params.BeaconConfig().GenesisForkVersion
	case version.Altair:
		pv, cv = params.BeaconConfig().GenesisForkVersion, params.BeaconConfig().AltairForkVersion
	case version.Bellatrix:
		pv, cv = params.BeaconConfig().AltairForkVersion, params.BeaconConfig().BellatrixForkVersion
	case version.Capella:
		pv, cv = params.BeaconConfig().BellatrixForkVersion, params.BeaconConfig().CapellaForkVersion
<<<<<<< HEAD
	case version.Deneb:
		pv, cv = params.BeaconConfig().CapellaForkVersion, params.BeaconConfig().DenebForkVersion
=======
>>>>>>> 4bd7e8ae
	default:
		return errUnsupportedVersion
	}
	fork := &ethpb.Fork{
		PreviousVersion: pv,
		CurrentVersion:  cv,
		Epoch:           0,
	}
	return g.SetFork(fork)
}

func (s *PremineGenesisConfig) setInactivityScores(g state.BeaconState) error {
	if s.Version < version.Altair {
		return nil
	}

	scores, err := g.InactivityScores()
	if err != nil {
		return err
	}
	scoresMissing := len(g.Validators()) - len(scores)
	if scoresMissing > 0 {
		for i := 0; i < scoresMissing; i++ {
			scores = append(scores, 0)
		}
	}
	return g.SetInactivityScores(scores)
}

func (s *PremineGenesisConfig) setSyncCommittees(g state.BeaconState) error {
	if s.Version < version.Altair {
		return nil
	}
	sc, err := altair.NextSyncCommittee(context.Background(), g)
	if err != nil {
		return err
	}
	if err = g.SetNextSyncCommittee(sc); err != nil {
		return err
	}
	return g.SetCurrentSyncCommittee(sc)
}

type rooter interface {
	HashTreeRoot() ([32]byte, error)
}

func (s *PremineGenesisConfig) setLatestBlockHeader(g state.BeaconState) error {
	var body rooter
	switch s.Version {
	case version.Phase0:
		body = &ethpb.BeaconBlockBody{
			RandaoReveal: make([]byte, 96),
			Eth1Data: &ethpb.Eth1Data{
				DepositRoot: make([]byte, 32),
				BlockHash:   make([]byte, 32),
			},
			Graffiti: make([]byte, 32),
		}
	case version.Altair:
		body = &ethpb.BeaconBlockBodyAltair{
			RandaoReveal: make([]byte, 96),
			Eth1Data: &ethpb.Eth1Data{
				DepositRoot: make([]byte, 32),
				BlockHash:   make([]byte, 32),
			},
			Graffiti: make([]byte, 32),
			SyncAggregate: &ethpb.SyncAggregate{
				SyncCommitteeBits:      make([]byte, fieldparams.SyncCommitteeLength/8),
				SyncCommitteeSignature: make([]byte, fieldparams.BLSSignatureLength),
			},
		}
	case version.Bellatrix:
		body = &ethpb.BeaconBlockBodyBellatrix{
			RandaoReveal: make([]byte, 96),
			Eth1Data: &ethpb.Eth1Data{
				DepositRoot: make([]byte, 32),
				BlockHash:   make([]byte, 32),
			},
			Graffiti: make([]byte, 32),
			SyncAggregate: &ethpb.SyncAggregate{
				SyncCommitteeBits:      make([]byte, fieldparams.SyncCommitteeLength/8),
				SyncCommitteeSignature: make([]byte, fieldparams.BLSSignatureLength),
			},
			ExecutionPayload: &enginev1.ExecutionPayload{
				ParentHash:    make([]byte, 32),
				FeeRecipient:  make([]byte, 20),
				StateRoot:     make([]byte, 32),
				ReceiptsRoot:  make([]byte, 32),
				LogsBloom:     make([]byte, 256),
				PrevRandao:    make([]byte, 32),
				BaseFeePerGas: make([]byte, 32),
				BlockHash:     make([]byte, 32),
				Transactions:  make([][]byte, 0),
			},
		}
	case version.Capella:
		body = &ethpb.BeaconBlockBodyCapella{
			RandaoReveal: make([]byte, 96),
			Eth1Data: &ethpb.Eth1Data{
				DepositRoot: make([]byte, 32),
				BlockHash:   make([]byte, 32),
			},
			Graffiti: make([]byte, 32),
			SyncAggregate: &ethpb.SyncAggregate{
				SyncCommitteeBits:      make([]byte, fieldparams.SyncCommitteeLength/8),
				SyncCommitteeSignature: make([]byte, fieldparams.BLSSignatureLength),
			},
			ExecutionPayload: &enginev1.ExecutionPayloadCapella{
				ParentHash:    make([]byte, 32),
				FeeRecipient:  make([]byte, 20),
				StateRoot:     make([]byte, 32),
				ReceiptsRoot:  make([]byte, 32),
				LogsBloom:     make([]byte, 256),
				PrevRandao:    make([]byte, 32),
				BaseFeePerGas: make([]byte, 32),
				BlockHash:     make([]byte, 32),
				Transactions:  make([][]byte, 0),
				Withdrawals:   make([]*enginev1.Withdrawal, 0),
			},
			BlsToExecutionChanges: make([]*ethpb.SignedBLSToExecutionChange, 0),
		}
<<<<<<< HEAD
	case version.Deneb:
		body = &ethpb.BeaconBlockBodyDeneb{
			RandaoReveal: make([]byte, 96),
			Eth1Data: &ethpb.Eth1Data{
				DepositRoot: make([]byte, 32),
				BlockHash:   make([]byte, 32),
			},
			Graffiti: make([]byte, 32),
			SyncAggregate: &ethpb.SyncAggregate{
				SyncCommitteeBits:      make([]byte, fieldparams.SyncCommitteeLength/8),
				SyncCommitteeSignature: make([]byte, fieldparams.BLSSignatureLength),
			},
			ExecutionPayload: &enginev1.ExecutionPayloadDeneb{
				ParentHash:    make([]byte, 32),
				FeeRecipient:  make([]byte, 20),
				StateRoot:     make([]byte, 32),
				ReceiptsRoot:  make([]byte, 32),
				LogsBloom:     make([]byte, 256),
				PrevRandao:    make([]byte, 32),
				BaseFeePerGas: make([]byte, 32),
				BlockHash:     make([]byte, 32),
				Transactions:  make([][]byte, 0),
				Withdrawals:   make([]*enginev1.Withdrawal, 0),
				ExcessDataGas: make([]byte, 32),
			},
			BlsToExecutionChanges: make([]*ethpb.SignedBLSToExecutionChange, 0),
			BlobKzgCommitments:    make([][]byte, 0),
		}
=======
>>>>>>> 4bd7e8ae
	default:
		return errUnsupportedVersion
	}

	root, err := body.HashTreeRoot()
	if err != nil {
		return errors.Wrap(err, "could not hash tree root empty block body")
	}
	lbh := &ethpb.BeaconBlockHeader{
		ParentRoot: params.BeaconConfig().ZeroHash[:],
		StateRoot:  params.BeaconConfig().ZeroHash[:],
		BodyRoot:   root[:],
	}
	return g.SetLatestBlockHeader(lbh)
}

func (s *PremineGenesisConfig) setExecutionPayload(g state.BeaconState) error {
<<<<<<< HEAD
	if s.Version < version.Bellatrix {
		return nil
	}

=======
>>>>>>> 4bd7e8ae
	gb := s.GB

	var ed interfaces.ExecutionData
	switch s.Version {
	case version.Bellatrix:
		payload := &enginev1.ExecutionPayload{
			ParentHash:    gb.ParentHash().Bytes(),
			FeeRecipient:  gb.Coinbase().Bytes(),
			StateRoot:     gb.Root().Bytes(),
			ReceiptsRoot:  gb.ReceiptHash().Bytes(),
			LogsBloom:     gb.Bloom().Bytes(),
			PrevRandao:    params.BeaconConfig().ZeroHash[:],
			BlockNumber:   gb.NumberU64(),
			GasLimit:      gb.GasLimit(),
			GasUsed:       gb.GasUsed(),
			Timestamp:     gb.Time(),
			ExtraData:     gb.Extra()[:32],
			BaseFeePerGas: bytesutil.PadTo(bytesutil.ReverseByteOrder(gb.BaseFee().Bytes()), fieldparams.RootLength),
			BlockHash:     gb.Hash().Bytes(),
			Transactions:  make([][]byte, 0),
		}
		wep, err := blocks.WrappedExecutionPayload(payload)
		if err != nil {
			return err
		}
		eph, err := blocks.PayloadToHeader(wep)
		if err != nil {
			return err
		}
		ed, err = blocks.WrappedExecutionPayloadHeader(eph)
		if err != nil {
			return err
		}
	case version.Capella:
		payload := &enginev1.ExecutionPayloadCapella{
			ParentHash:    gb.ParentHash().Bytes(),
			FeeRecipient:  gb.Coinbase().Bytes(),
			StateRoot:     gb.Root().Bytes(),
			ReceiptsRoot:  gb.ReceiptHash().Bytes(),
			LogsBloom:     gb.Bloom().Bytes(),
			PrevRandao:    params.BeaconConfig().ZeroHash[:],
			BlockNumber:   gb.NumberU64(),
			GasLimit:      gb.GasLimit(),
			GasUsed:       gb.GasUsed(),
			Timestamp:     gb.Time(),
			ExtraData:     gb.Extra()[:32],
			BaseFeePerGas: bytesutil.PadTo(bytesutil.ReverseByteOrder(gb.BaseFee().Bytes()), fieldparams.RootLength),
			BlockHash:     gb.Hash().Bytes(),
			Transactions:  make([][]byte, 0),
			Withdrawals:   make([]*enginev1.Withdrawal, 0),
		}
		wep, err := blocks.WrappedExecutionPayloadCapella(payload, 0)
		if err != nil {
			return err
		}
		eph, err := blocks.PayloadToHeaderCapella(wep)
		if err != nil {
			return err
		}
		ed, err = blocks.WrappedExecutionPayloadHeaderCapella(eph, 0)
		if err != nil {
			return err
		}
<<<<<<< HEAD
	case version.Deneb:
		payload := &enginev1.ExecutionPayloadDeneb{
			ParentHash:    gb.ParentHash().Bytes(),
			FeeRecipient:  gb.Coinbase().Bytes(),
			StateRoot:     gb.Root().Bytes(),
			ReceiptsRoot:  gb.ReceiptHash().Bytes(),
			LogsBloom:     gb.Bloom().Bytes(),
			PrevRandao:    params.BeaconConfig().ZeroHash[:],
			BlockNumber:   gb.NumberU64(),
			GasLimit:      gb.GasLimit(),
			GasUsed:       gb.GasUsed(),
			Timestamp:     gb.Time(),
			ExtraData:     gb.Extra()[:32],
			BaseFeePerGas: bytesutil.PadTo(bytesutil.ReverseByteOrder(gb.BaseFee().Bytes()), fieldparams.RootLength),
			BlockHash:     gb.Hash().Bytes(),
			Transactions:  make([][]byte, 0),
			Withdrawals:   make([]*enginev1.Withdrawal, 0),
			ExcessDataGas: make([]byte, 32),
		}
		wep, err := blocks.WrappedExecutionPayloadDeneb(payload, 0)
		if err != nil {
			return err
		}
		eph, err := blocks.PayloadToHeaderDeneb(wep)
		if err != nil {
			return err
		}
		ed, err = blocks.WrappedExecutionPayloadHeaderDeneb(eph, 0)
		if err != nil {
			return err
		}
	default:
		return errUnsupportedVersion
=======
	default:
		return nil
>>>>>>> 4bd7e8ae
	}
	return g.SetLatestExecutionPayloadHeader(ed)
}

func nZeroRoots(n uint64) [][]byte {
	roots := make([][]byte, n)
	zh := params.BeaconConfig().ZeroHash[:]
	for i := uint64(0); i < n; i++ {
		roots[i] = zh
	}
	return roots
}

func nSetRoots(n uint64, r []byte) [][]byte {
	roots := make([][]byte, n)
	for i := uint64(0); i < n; i++ {
		h := make([]byte, 32)
		copy(h, r)
		roots[i] = h
	}
	return roots
}<|MERGE_RESOLUTION|>--- conflicted
+++ resolved
@@ -67,11 +67,7 @@
 
 func (s *PremineGenesisConfig) prepare(ctx context.Context) (state.BeaconState, error) {
 	switch s.Version {
-<<<<<<< HEAD
 	case version.Phase0, version.Altair, version.Bellatrix, version.Capella, version.Deneb:
-=======
-	case version.Phase0, version.Altair, version.Bellatrix, version.Capella:
->>>>>>> 4bd7e8ae
 	default:
 		return nil, errors.Wrapf(errUnsupportedVersion, "version=%s", version.String(s.Version))
 	}
@@ -114,14 +110,11 @@
 		if err != nil {
 			return nil, err
 		}
-<<<<<<< HEAD
 	case version.Deneb:
 		e, err = state_native.InitializeFromProtoDeneb(&ethpb.BeaconStateDeneb{})
 		if err != nil {
 			return nil, err
 		}
-=======
->>>>>>> 4bd7e8ae
 	default:
 		return nil, errUnsupportedVersion
 	}
@@ -299,11 +292,8 @@
 		pv, cv = params.BeaconConfig().AltairForkVersion, params.BeaconConfig().BellatrixForkVersion
 	case version.Capella:
 		pv, cv = params.BeaconConfig().BellatrixForkVersion, params.BeaconConfig().CapellaForkVersion
-<<<<<<< HEAD
 	case version.Deneb:
 		pv, cv = params.BeaconConfig().CapellaForkVersion, params.BeaconConfig().DenebForkVersion
-=======
->>>>>>> 4bd7e8ae
 	default:
 		return errUnsupportedVersion
 	}
@@ -426,7 +416,6 @@
 			},
 			BlsToExecutionChanges: make([]*ethpb.SignedBLSToExecutionChange, 0),
 		}
-<<<<<<< HEAD
 	case version.Deneb:
 		body = &ethpb.BeaconBlockBodyDeneb{
 			RandaoReveal: make([]byte, 96),
@@ -455,8 +444,6 @@
 			BlsToExecutionChanges: make([]*ethpb.SignedBLSToExecutionChange, 0),
 			BlobKzgCommitments:    make([][]byte, 0),
 		}
-=======
->>>>>>> 4bd7e8ae
 	default:
 		return errUnsupportedVersion
 	}
@@ -474,13 +461,6 @@
 }
 
 func (s *PremineGenesisConfig) setExecutionPayload(g state.BeaconState) error {
-<<<<<<< HEAD
-	if s.Version < version.Bellatrix {
-		return nil
-	}
-
-=======
->>>>>>> 4bd7e8ae
 	gb := s.GB
 
 	var ed interfaces.ExecutionData
@@ -544,7 +524,6 @@
 		if err != nil {
 			return err
 		}
-<<<<<<< HEAD
 	case version.Deneb:
 		payload := &enginev1.ExecutionPayloadDeneb{
 			ParentHash:    gb.ParentHash().Bytes(),
@@ -577,11 +556,7 @@
 			return err
 		}
 	default:
-		return errUnsupportedVersion
-=======
-	default:
 		return nil
->>>>>>> 4bd7e8ae
 	}
 	return g.SetLatestExecutionPayloadHeader(ed)
 }
