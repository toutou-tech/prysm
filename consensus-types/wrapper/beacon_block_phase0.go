package wrapper

import (
	"github.com/pkg/errors"
	ssz "github.com/prysmaticlabs/fastssz"
	"github.com/prysmaticlabs/prysm/consensus-types/interfaces"
	types "github.com/prysmaticlabs/prysm/consensus-types/primitives"
	eth "github.com/prysmaticlabs/prysm/proto/prysm/v1alpha1"
	validatorpb "github.com/prysmaticlabs/prysm/proto/prysm/v1alpha1/validator-client"
	"github.com/prysmaticlabs/prysm/runtime/version"
	"google.golang.org/protobuf/proto"
)

var (
	_ = interfaces.SignedBeaconBlock(&Phase0SignedBeaconBlock{})
	_ = interfaces.BeaconBlock(&Phase0BeaconBlock{})
	_ = interfaces.BeaconBlockBody(&Phase0BeaconBlockBody{})
)

// Phase0SignedBeaconBlock is a convenience wrapper around a phase 0 beacon block
// object. This wrapper allows us to conform to a common interface so that beacon
// blocks for future forks can also be applied across prysm without issues.
type Phase0SignedBeaconBlock struct {
	b *eth.SignedBeaconBlock
}

// wrappedPhase0SignedBeaconBlock is constructor which wraps a protobuf phase 0 block
// with the block wrapper.
func wrappedPhase0SignedBeaconBlock(b *eth.SignedBeaconBlock) interfaces.SignedBeaconBlock {
	return Phase0SignedBeaconBlock{b: b}
}

// Signature returns the respective block signature.
func (w Phase0SignedBeaconBlock) Signature() []byte {
	return w.b.Signature
}

// Block returns the underlying beacon block object.
func (w Phase0SignedBeaconBlock) Block() interfaces.BeaconBlock {
	return wrappedPhase0BeaconBlock(w.b.Block)
}

// IsNil checks if the underlying beacon block is
// nil.
func (w Phase0SignedBeaconBlock) IsNil() bool {
	return w.b == nil || w.Block().IsNil()
}

// Copy performs a deep copy of the signed beacon block
// object.
func (w Phase0SignedBeaconBlock) Copy() interfaces.SignedBeaconBlock {
	return wrappedPhase0SignedBeaconBlock(eth.CopySignedBeaconBlock(w.b))
}

// MarshalSSZ marshals the signed beacon block to its relevant ssz
// form.
func (w Phase0SignedBeaconBlock) MarshalSSZ() ([]byte, error) {
	return w.b.MarshalSSZ()
}

// MarshalSSZTo marshals the signed beacon block's ssz
// form to the provided byte buffer.
func (w Phase0SignedBeaconBlock) MarshalSSZTo(dst []byte) ([]byte, error) {
	return w.b.MarshalSSZTo(dst)
}

// SizeSSZ returns the size of the serialized signed block
func (w Phase0SignedBeaconBlock) SizeSSZ() int {
	return w.b.SizeSSZ()
}

// UnmarshalSSZ unmarshals the signed beacon block from its relevant ssz
// form.
func (w Phase0SignedBeaconBlock) UnmarshalSSZ(buf []byte) error {
	return w.b.UnmarshalSSZ(buf)
}

// Proto returns the block in its underlying protobuf
// interface.
func (w Phase0SignedBeaconBlock) Proto() proto.Message {
	return w.b
}

// PbGenericBlock returns a generic signed beacon block.
func (w Phase0SignedBeaconBlock) PbGenericBlock() (*eth.GenericSignedBeaconBlock, error) {
	return &eth.GenericSignedBeaconBlock{
		Block: &eth.GenericSignedBeaconBlock_Phase0{Phase0: w.b},
	}, nil
}

// PbPhase0Block returns the underlying protobuf object.
func (w Phase0SignedBeaconBlock) PbPhase0Block() (*eth.SignedBeaconBlock, error) {
	return w.b, nil
}

// PbAltairBlock is a stub.
func (Phase0SignedBeaconBlock) PbAltairBlock() (*eth.SignedBeaconBlockAltair, error) {
	return nil, ErrUnsupportedAltairBlock
}

// PbBellatrixBlock is a stub.
func (Phase0SignedBeaconBlock) PbBellatrixBlock() (*eth.SignedBeaconBlockBellatrix, error) {
	return nil, ErrUnsupportedBellatrixBlock
}

// PbBlindedBellatrixBlock is a stub.
func (Phase0SignedBeaconBlock) PbBlindedBellatrixBlock() (*eth.SignedBlindedBeaconBlockBellatrix, error) {
	return nil, ErrUnsupportedBlindedBellatrixBlock
}

<<<<<<< HEAD
// PbEip4844Block is a stub.
func (Phase0SignedBeaconBlock) PbEip4844Block() (*eth.SignedBeaconBlockWithBlobKZGs, error) {
	return nil, ErrUnsupportedEip4844Block
=======
func (Phase0SignedBeaconBlock) ToBlinded() (interfaces.SignedBeaconBlock, error) {
	return nil, ErrUnsupportedVersion
>>>>>>> 616cfd33
}

// Version of the underlying protobuf object.
func (Phase0SignedBeaconBlock) Version() int {
	return version.Phase0
}

func (w Phase0SignedBeaconBlock) Header() (*eth.SignedBeaconBlockHeader, error) {
	root, err := w.b.Block.Body.HashTreeRoot()
	if err != nil {
		return nil, errors.Wrapf(err, "could not hash block")
	}

	return &eth.SignedBeaconBlockHeader{
		Header: &eth.BeaconBlockHeader{
			Slot:          w.b.Block.Slot,
			ProposerIndex: w.b.Block.ProposerIndex,
			ParentRoot:    w.b.Block.ParentRoot,
			StateRoot:     w.b.Block.StateRoot,
			BodyRoot:      root[:],
		},
		Signature: w.Signature(),
	}, nil
}

// Phase0BeaconBlock is the wrapper for the actual block.
type Phase0BeaconBlock struct {
	b *eth.BeaconBlock
}

// wrappedPhase0BeaconBlock is constructor which wraps a protobuf phase 0 object
// with the block wrapper.
func wrappedPhase0BeaconBlock(b *eth.BeaconBlock) interfaces.BeaconBlock {
	return Phase0BeaconBlock{b: b}
}

// Slot returns the respective slot of the block.
func (w Phase0BeaconBlock) Slot() types.Slot {
	return w.b.Slot
}

// ProposerIndex returns the proposer index of the beacon block.
func (w Phase0BeaconBlock) ProposerIndex() types.ValidatorIndex {
	return w.b.ProposerIndex
}

// ParentRoot returns the parent root of beacon block.
func (w Phase0BeaconBlock) ParentRoot() []byte {
	return w.b.ParentRoot
}

// StateRoot returns the state root of the beacon block.
func (w Phase0BeaconBlock) StateRoot() []byte {
	return w.b.StateRoot
}

// Body returns the underlying block body.
func (w Phase0BeaconBlock) Body() interfaces.BeaconBlockBody {
	return wrappedPhase0BeaconBlockBody(w.b.Body)
}

// IsNil checks if the beacon block is nil.
func (w Phase0BeaconBlock) IsNil() bool {
	return w.b == nil || w.Body().IsNil()
}

// IsBlinded checks if the beacon block is a blinded block.
func (Phase0BeaconBlock) IsBlinded() bool {
	return false
}

// HashTreeRoot returns the ssz root of the block.
func (w Phase0BeaconBlock) HashTreeRoot() ([32]byte, error) {
	return w.b.HashTreeRoot()
}

// HashTreeRootWith ssz hashes the BeaconBlock object with a hasher.
func (w Phase0BeaconBlock) HashTreeRootWith(hh *ssz.Hasher) error {
	return w.b.HashTreeRootWith(hh)
}

// MarshalSSZ marshals the block into its respective
// ssz form.
func (w Phase0BeaconBlock) MarshalSSZ() ([]byte, error) {
	return w.b.MarshalSSZ()
}

// MarshalSSZTo marshals the beacon block's ssz
// form to the provided byte buffer.
func (w Phase0BeaconBlock) MarshalSSZTo(dst []byte) ([]byte, error) {
	return w.b.MarshalSSZTo(dst)
}

// SizeSSZ returns the size of the serialized block.
func (w Phase0BeaconBlock) SizeSSZ() int {
	return w.b.SizeSSZ()
}

// UnmarshalSSZ unmarshals the beacon block from its relevant ssz
// form.
func (w Phase0BeaconBlock) UnmarshalSSZ(buf []byte) error {
	return w.b.UnmarshalSSZ(buf)
}

// Proto returns the underlying block object in its
// proto form.
func (w Phase0BeaconBlock) Proto() proto.Message {
	return w.b
}

// Version of the underlying protobuf object.
func (Phase0BeaconBlock) Version() int {
	return version.Phase0
}

// AsSignRequestObject returns the underlying sign request object.
func (w Phase0BeaconBlock) AsSignRequestObject() validatorpb.SignRequestObject {
	return &validatorpb.SignRequest_Block{
		Block: w.b,
	}
}

// Phase0BeaconBlockBody is a wrapper of a beacon block body.
type Phase0BeaconBlockBody struct {
	b *eth.BeaconBlockBody
}

// wrappedPhase0BeaconBlockBody is constructor which wraps a protobuf phase 0 object
// with the block wrapper.
func wrappedPhase0BeaconBlockBody(b *eth.BeaconBlockBody) interfaces.BeaconBlockBody {
	return Phase0BeaconBlockBody{b: b}
}

// RandaoReveal returns the randao reveal from the block body.
func (w Phase0BeaconBlockBody) RandaoReveal() []byte {
	return w.b.RandaoReveal
}

// Eth1Data returns the eth1 data in the block.
func (w Phase0BeaconBlockBody) Eth1Data() *eth.Eth1Data {
	return w.b.Eth1Data
}

// Graffiti returns the graffiti in the block.
func (w Phase0BeaconBlockBody) Graffiti() []byte {
	return w.b.Graffiti
}

// ProposerSlashings returns the proposer slashings in the block.
func (w Phase0BeaconBlockBody) ProposerSlashings() []*eth.ProposerSlashing {
	return w.b.ProposerSlashings
}

// AttesterSlashings returns the attester slashings in the block.
func (w Phase0BeaconBlockBody) AttesterSlashings() []*eth.AttesterSlashing {
	return w.b.AttesterSlashings
}

// Attestations returns the stored attestations in the block.
func (w Phase0BeaconBlockBody) Attestations() []*eth.Attestation {
	return w.b.Attestations
}

// Deposits returns the stored deposits in the block.
func (w Phase0BeaconBlockBody) Deposits() []*eth.Deposit {
	return w.b.Deposits
}

// VoluntaryExits returns the voluntary exits in the block.
func (w Phase0BeaconBlockBody) VoluntaryExits() []*eth.SignedVoluntaryExit {
	return w.b.VoluntaryExits
}

// SyncAggregate returns the sync aggregate in the block.
func (Phase0BeaconBlockBody) SyncAggregate() (*eth.SyncAggregate, error) {
	return nil, errors.New("Sync aggregate is not supported in phase 0 block")
}

// IsNil checks if the block body is nil.
func (w Phase0BeaconBlockBody) IsNil() bool {
	return w.b == nil
}

// HashTreeRoot returns the ssz root of the block body.
func (w Phase0BeaconBlockBody) HashTreeRoot() ([32]byte, error) {
	return w.b.HashTreeRoot()
}

// Proto returns the underlying proto form of the block
// body.
func (w Phase0BeaconBlockBody) Proto() proto.Message {
	return w.b
}

// Execution is a stub.
func (w Phase0BeaconBlockBody) Execution() (interfaces.ExecutionData, error) {
	return nil, errors.Wrapf(ErrUnsupportedField, "ExecutionPayload for %T", w)
<<<<<<< HEAD
}

// ExecutionPayloadHeader is a stub.
func (w Phase0BeaconBlockBody) ExecutionPayloadHeader() (*eth.ExecutionPayloadHeader, error) {
	return nil, errors.Wrapf(ErrUnsupportedField, "ExecutionPayloadHeader for %T", w)
}

// BlobKzgs is a stub.
func (w Phase0BeaconBlockBody) BlobKzgs() ([][]byte, error) {
	return nil, errors.Wrapf(ErrUnsupportedField, "ExecutionPayloadHeader for %T", w)
=======
>>>>>>> 616cfd33
}<|MERGE_RESOLUTION|>--- conflicted
+++ resolved
@@ -108,14 +108,13 @@
 	return nil, ErrUnsupportedBlindedBellatrixBlock
 }
 
-<<<<<<< HEAD
 // PbEip4844Block is a stub.
 func (Phase0SignedBeaconBlock) PbEip4844Block() (*eth.SignedBeaconBlockWithBlobKZGs, error) {
 	return nil, ErrUnsupportedEip4844Block
-=======
+}
+
 func (Phase0SignedBeaconBlock) ToBlinded() (interfaces.SignedBeaconBlock, error) {
 	return nil, ErrUnsupportedVersion
->>>>>>> 616cfd33
 }
 
 // Version of the underlying protobuf object.
@@ -313,17 +312,9 @@
 // Execution is a stub.
 func (w Phase0BeaconBlockBody) Execution() (interfaces.ExecutionData, error) {
 	return nil, errors.Wrapf(ErrUnsupportedField, "ExecutionPayload for %T", w)
-<<<<<<< HEAD
-}
-
-// ExecutionPayloadHeader is a stub.
-func (w Phase0BeaconBlockBody) ExecutionPayloadHeader() (*eth.ExecutionPayloadHeader, error) {
-	return nil, errors.Wrapf(ErrUnsupportedField, "ExecutionPayloadHeader for %T", w)
 }
 
 // BlobKzgs is a stub.
 func (w Phase0BeaconBlockBody) BlobKzgs() ([][]byte, error) {
 	return nil, errors.Wrapf(ErrUnsupportedField, "ExecutionPayloadHeader for %T", w)
-=======
->>>>>>> 616cfd33
 }