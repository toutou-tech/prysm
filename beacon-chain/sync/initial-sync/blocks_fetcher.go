package initialsync

import (
	"context"
	"fmt"
	"sync"
	"time"

	"github.com/libp2p/go-libp2p/core/peer"
	"github.com/pkg/errors"
	"github.com/prysmaticlabs/prysm/v3/beacon-chain/db"
	"github.com/prysmaticlabs/prysm/v3/beacon-chain/p2p"
	p2pTypes "github.com/prysmaticlabs/prysm/v3/beacon-chain/p2p/types"
	prysmsync "github.com/prysmaticlabs/prysm/v3/beacon-chain/sync"
	"github.com/prysmaticlabs/prysm/v3/cmd/beacon-chain/flags"
	"github.com/prysmaticlabs/prysm/v3/config/params"
	"github.com/prysmaticlabs/prysm/v3/consensus-types/interfaces"
	"github.com/prysmaticlabs/prysm/v3/consensus-types/primitives"
	leakybucket "github.com/prysmaticlabs/prysm/v3/container/leaky-bucket"
	"github.com/prysmaticlabs/prysm/v3/crypto/rand"
	"github.com/prysmaticlabs/prysm/v3/math"
	p2ppb "github.com/prysmaticlabs/prysm/v3/proto/prysm/v1alpha1"
	"github.com/prysmaticlabs/prysm/v3/time/slots"
	"github.com/sirupsen/logrus"
	"go.opencensus.io/trace"
)

const (
	// maxPendingRequests limits how many concurrent fetch request one can initiate.
	maxPendingRequests = 64
	// peersPercentagePerRequest caps percentage of peers to be used in a request.
	peersPercentagePerRequest = 0.75
	// handshakePollingInterval is a polling interval for checking the number of received handshakes.
	handshakePollingInterval = 5 * time.Second
	// peerLocksPollingInterval is a polling interval for checking if there are stale peer locks.
	peerLocksPollingInterval = 5 * time.Minute
	// peerLockMaxAge is maximum time before stale lock is purged.
	peerLockMaxAge = 60 * time.Minute
	// nonSkippedSlotsFullSearchEpochs how many epochs to check in full, before resorting to random
	// sampling of slots once per epoch
	nonSkippedSlotsFullSearchEpochs = 10
	// peerFilterCapacityWeight defines how peer's capacity affects peer's score. Provided as
	// percentage, i.e. 0.3 means capacity will determine 30% of peer's score.
	peerFilterCapacityWeight = 0.2
	// backtrackingMaxHops how many hops (during search for common ancestor in backtracking) to do
	// before giving up.
	backtrackingMaxHops = 128
)

var (
	errNoPeersAvailable      = errors.New("no peers available, waiting for reconnect")
	errFetcherCtxIsDone      = errors.New("fetcher's context is done, reinitialize")
	errSlotIsTooHigh         = errors.New("slot is higher than the finalized slot")
	errBlockAlreadyProcessed = errors.New("block is already processed")
	errParentDoesNotExist    = errors.New("beacon node doesn't have a parent in db with root")
	errNoPeersWithAltBlocks  = errors.New("no peers with alternative blocks found")
)

// Period to calculate expected limit for a single peer.
var blockLimiterPeriod = 30 * time.Second

// blocksFetcherConfig is a config to setup the block fetcher.
type blocksFetcherConfig struct {
	chain                    blockchainService
	p2p                      p2p.P2P
	db                       db.ReadOnlyDatabase
	peerFilterCapacityWeight float64
	mode                     syncMode
}

// blocksFetcher is a service to fetch chain data from peers.
// On an incoming requests, requested block range is evenly divided
// among available peers (for fair network load distribution).
type blocksFetcher struct {
	sync.Mutex
	ctx             context.Context
	cancel          context.CancelFunc
	rand            *rand.Rand
	chain           blockchainService
	p2p             p2p.P2P
	db              db.ReadOnlyDatabase
	blocksPerPeriod uint64
	rateLimiter     *leakybucket.Collector
	peerLocks       map[peer.ID]*peerLock
	fetchRequests   chan *fetchRequestParams
	fetchResponses  chan *fetchRequestResponse
	capacityWeight  float64       // how remaining capacity affects peer selection
	mode            syncMode      // allows to use fetcher in different sync scenarios
	quit            chan struct{} // termination notifier
}

// peerLock restricts fetcher actions on per peer basis. Currently, used for rate limiting.
type peerLock struct {
	sync.Mutex
	accessed time.Time
}

// fetchRequestParams holds parameters necessary to schedule a fetch request.
type fetchRequestParams struct {
	ctx   context.Context // if provided, it is used instead of global fetcher's context
	start primitives.Slot // starting slot
	count uint64          // how many slots to receive (fetcher may return fewer slots)
}

// fetchRequestResponse is a combined type to hold results of both successful executions and errors.
// Valid usage pattern will be to check whether result's `err` is nil, before using `blocks`.
type fetchRequestResponse struct {
	pid    peer.ID
	start  primitives.Slot
	count  uint64
<<<<<<< HEAD
	blocks []interfaces.SignedBeaconBlock
	blobs  []*p2ppb.BlobsSidecar
=======
	blocks []interfaces.ReadOnlySignedBeaconBlock
>>>>>>> c7f0a94b
	err    error
}

// newBlocksFetcher creates ready to use fetcher.
func newBlocksFetcher(ctx context.Context, cfg *blocksFetcherConfig) *blocksFetcher {
	blocksPerPeriod := flags.Get().BlockBatchLimit
	allowedBlocksBurst := flags.Get().BlockBatchLimitBurstFactor * flags.Get().BlockBatchLimit
	// Allow fetcher to go almost to the full burst capacity (less a single batch).
	rateLimiter := leakybucket.NewCollector(
		float64(blocksPerPeriod), int64(allowedBlocksBurst-blocksPerPeriod),
		blockLimiterPeriod, false /* deleteEmptyBuckets */)

	capacityWeight := cfg.peerFilterCapacityWeight
	if capacityWeight >= 1 {
		capacityWeight = peerFilterCapacityWeight
	}

	ctx, cancel := context.WithCancel(ctx)
	return &blocksFetcher{
		ctx:             ctx,
		cancel:          cancel,
		rand:            rand.NewGenerator(),
		chain:           cfg.chain,
		p2p:             cfg.p2p,
		db:              cfg.db,
		blocksPerPeriod: uint64(blocksPerPeriod),
		rateLimiter:     rateLimiter,
		peerLocks:       make(map[peer.ID]*peerLock),
		fetchRequests:   make(chan *fetchRequestParams, maxPendingRequests),
		fetchResponses:  make(chan *fetchRequestResponse, maxPendingRequests),
		capacityWeight:  capacityWeight,
		mode:            cfg.mode,
		quit:            make(chan struct{}),
	}
}

// start boots up the fetcher, which starts listening for incoming fetch requests.
func (f *blocksFetcher) start() error {
	select {
	case <-f.ctx.Done():
		return errFetcherCtxIsDone
	default:
		go f.loop()
		return nil
	}
}

// stop terminates all fetcher operations.
func (f *blocksFetcher) stop() {
	defer func() {
		if f.rateLimiter != nil {
			f.rateLimiter.Free()
			f.rateLimiter = nil
		}
	}()
	f.cancel()
	<-f.quit // make sure that loop() is done
}

// requestResponses exposes a channel into which fetcher pushes generated request responses.
func (f *blocksFetcher) requestResponses() <-chan *fetchRequestResponse {
	return f.fetchResponses
}

// loop is a main fetcher loop, listens for incoming requests/cancellations, forwards outgoing responses.
func (f *blocksFetcher) loop() {
	defer close(f.quit)

	// Wait for all loop's goroutines to finish, and safely release resources.
	wg := &sync.WaitGroup{}
	defer func() {
		wg.Wait()
		close(f.fetchResponses)
	}()

	// Periodically remove stale peer locks.
	go func() {
		ticker := time.NewTicker(peerLocksPollingInterval)
		defer ticker.Stop()
		for {
			select {
			case <-ticker.C:
				f.removeStalePeerLocks(peerLockMaxAge)
			case <-f.ctx.Done():
				return
			}
		}
	}()

	// Main loop.
	for {
		// Make sure there is are available peers before processing requests.
		if _, err := f.waitForMinimumPeers(f.ctx); err != nil {
			log.Error(err)
		}

		select {
		case <-f.ctx.Done():
			log.Debug("Context closed, exiting goroutine (blocks fetcher)")
			return
		case req := <-f.fetchRequests:
			wg.Add(1)
			go func() {
				defer wg.Done()
				select {
				case <-f.ctx.Done():
				case f.fetchResponses <- f.handleRequest(req.ctx, req.start, req.count):
				}
			}()
		}
	}
}

// scheduleRequest adds request to incoming queue.
func (f *blocksFetcher) scheduleRequest(ctx context.Context, start primitives.Slot, count uint64) error {
	if ctx.Err() != nil {
		return ctx.Err()
	}

	request := &fetchRequestParams{
		ctx:   ctx,
		start: start,
		count: count,
	}
	select {
	case <-f.ctx.Done():
		return errFetcherCtxIsDone
	case f.fetchRequests <- request:
	}
	return nil
}

// handleRequest parses fetch request and forwards it to response builder.
func (f *blocksFetcher) handleRequest(ctx context.Context, start primitives.Slot, count uint64) *fetchRequestResponse {
	ctx, span := trace.StartSpan(ctx, "initialsync.handleRequest")
	defer span.End()

	response := &fetchRequestResponse{
		start:  start,
		count:  count,
<<<<<<< HEAD
		blocks: []interfaces.SignedBeaconBlock{},
		blobs:  []*p2ppb.BlobsSidecar{},
=======
		blocks: []interfaces.ReadOnlySignedBeaconBlock{},
>>>>>>> c7f0a94b
		err:    nil,
	}

	if ctx.Err() != nil {
		response.err = ctx.Err()
		return response
	}

	_, targetEpoch, peers := f.calculateHeadAndTargetEpochs()
	if len(peers) == 0 {
		response.err = errNoPeersAvailable
		return response
	}

	// Short circuit start far exceeding the highest finalized epoch in some infinite loop.
	if f.mode == modeStopOnFinalizedEpoch {
		highestFinalizedSlot := params.BeaconConfig().SlotsPerEpoch.Mul(uint64(targetEpoch + 1))
		if start > highestFinalizedSlot {
			response.err = fmt.Errorf("%w, slot: %d, highest finalized slot: %d",
				errSlotIsTooHigh, start, highestFinalizedSlot)
			return response
		}
	}

	response.blocks, response.pid, response.err = f.fetchBlocksFromPeer(ctx, start, count, peers)
	var blobStart primitives.Slot
	var blobCount uint64
	for i := primitives.Slot(0); i < primitives.Slot(count); i++ {
		if slots.WithinDataAvailabilityBound(uint64(f.chain.GenesisTime().Unix()), slots.ToEpoch(start+i)) {
			blobStart = start + i
			blobCount = count - uint64(i)
			break
		}
	}

	if slots.WithinDataAvailabilityBound(uint64(f.chain.GenesisTime().Unix()), slots.ToEpoch(blobStart)) {
		response.blobs, response.pid, response.err = f.fetchBlobsFromPeer(ctx, blobStart, blobCount, peers)
	}
	return response
}

// fetchBlocksFromPeer fetches blocks from a single randomly selected peer.
func (f *blocksFetcher) fetchBlocksFromPeer(
	ctx context.Context,
	start primitives.Slot, count uint64,
	peers []peer.ID,
) ([]interfaces.ReadOnlySignedBeaconBlock, peer.ID, error) {
	ctx, span := trace.StartSpan(ctx, "initialsync.fetchBlocksFromPeer")
	defer span.End()

	peers = f.filterPeers(ctx, peers, peersPercentagePerRequest)
	req := &p2ppb.BeaconBlocksByRangeRequest{
		StartSlot: start,
		Count:     count,
		Step:      1,
	}
	for i := 0; i < len(peers); i++ {
		blocks, err := f.requestBlocks(ctx, req, peers[i])
		if err == nil {
			f.p2p.Peers().Scorers().BlockProviderScorer().Touch(peers[i])
			return blocks, peers[i], err
		} else {
			log.WithError(err).Debug("Could not request blocks by range")
		}
	}
	return nil, "", errNoPeersAvailable
}

// fetchBlobsFromPeer fetches blocks from a single randomly selected peer.
func (f *blocksFetcher) fetchBlobsFromPeer(
	ctx context.Context,
	start primitives.Slot, count uint64,
	peers []peer.ID,
) ([]*p2ppb.BlobsSidecar, peer.ID, error) {
	ctx, span := trace.StartSpan(ctx, "initialsync.fetchBlobsFromPeer")
	defer span.End()

	peers = f.filterPeers(ctx, peers, peersPercentagePerRequest)
	req := &p2ppb.BlobsSidecarsByRangeRequest{
		StartSlot: start,
		Count:     count,
	}
	for i := 0; i < len(peers); i++ {
		blobs, err := f.requestBlobs(ctx, req, peers[i])
		if err == nil {
			f.p2p.Peers().Scorers().BlockProviderScorer().Touch(peers[i])
			return blobs, peers[i], err
		} else {
			log.WithError(err).Debug("Could not request blobs by range")
		}
	}
	return nil, "", errNoPeersAvailable
}

// requestBlocks is a wrapper for handling BeaconBlocksByRangeRequest requests/streams.
func (f *blocksFetcher) requestBlocks(
	ctx context.Context,
	req *p2ppb.BeaconBlocksByRangeRequest,
	pid peer.ID,
) ([]interfaces.ReadOnlySignedBeaconBlock, error) {
	if ctx.Err() != nil {
		return nil, ctx.Err()
	}
	l := f.peerLock(pid)
	l.Lock()
	log.WithFields(logrus.Fields{
		"peer":     pid,
		"start":    req.StartSlot,
		"count":    req.Count,
		"step":     req.Step,
		"capacity": f.rateLimiter.Remaining(pid.String()),
		"score":    f.p2p.Peers().Scorers().BlockProviderScorer().FormatScorePretty(pid),
	}).Debug("Requesting blocks")
	if f.rateLimiter.Remaining(pid.String()) < int64(req.Count) {
		if err := f.waitForBandwidth(pid, req.Count); err != nil {
			l.Unlock()
			return nil, err
		}
	}
	f.rateLimiter.Add(pid.String(), int64(req.Count))
	l.Unlock()
	return prysmsync.SendBeaconBlocksByRangeRequest(ctx, f.chain, f.p2p, pid, req, nil)
}

func (f *blocksFetcher) requestBlobs(ctx context.Context, req *p2ppb.BlobsSidecarsByRangeRequest, pid peer.ID) ([]*p2ppb.BlobsSidecar, error) {
	if ctx.Err() != nil {
		return nil, ctx.Err()
	}
	l := f.peerLock(pid)
	l.Lock()
	log.WithFields(logrus.Fields{
		"peer":     pid,
		"start":    req.StartSlot,
		"count":    req.Count,
		"capacity": f.rateLimiter.Remaining(pid.String()),
		"score":    f.p2p.Peers().Scorers().BlockProviderScorer().FormatScorePretty(pid),
	}).Debug("Requesting blobs")
	if f.rateLimiter.Remaining(pid.String()) < int64(req.Count) {
		if err := f.waitForBandwidth(pid, req.Count); err != nil {
			l.Unlock()
			return nil, err
		}
	}
	f.rateLimiter.Add(pid.String(), int64(req.Count))
	l.Unlock()
	return prysmsync.SendBlobsSidecarsByRangeRequest(ctx, f.chain, f.p2p, pid, req, nil)
}

// requestBlocksByRoot is a wrapper for handling BeaconBlockByRootsReq requests/streams.
func (f *blocksFetcher) requestBlocksByRoot(
	ctx context.Context,
	req *p2pTypes.BeaconBlockByRootsReq,
	pid peer.ID,
) ([]interfaces.ReadOnlySignedBeaconBlock, error) {
	if ctx.Err() != nil {
		return nil, ctx.Err()
	}
	l := f.peerLock(pid)
	l.Lock()
	log.WithFields(logrus.Fields{
		"peer":     pid,
		"numRoots": len(*req),
		"capacity": f.rateLimiter.Remaining(pid.String()),
		"score":    f.p2p.Peers().Scorers().BlockProviderScorer().FormatScorePretty(pid),
	}).Debug("Requesting blocks (by roots)")
	if f.rateLimiter.Remaining(pid.String()) < int64(len(*req)) {
		if err := f.waitForBandwidth(pid, uint64(len(*req))); err != nil {
			l.Unlock()
			return nil, err
		}
	}
	f.rateLimiter.Add(pid.String(), int64(len(*req)))
	l.Unlock()

	return prysmsync.SendBeaconBlocksByRootRequest(ctx, f.chain, f.p2p, pid, req, nil)
}

func (f *blocksFetcher) requestBlockAndSidecarByRoot(
	ctx context.Context,
	req *p2pTypes.BeaconBlockByRootsReq,
	pid peer.ID,
) ([]*p2ppb.SignedBeaconBlockAndBlobsSidecar, error) {
	if ctx.Err() != nil {
		return nil, ctx.Err()
	}
	l := f.peerLock(pid)
	l.Lock()
	log.WithFields(logrus.Fields{
		"peer":     pid,
		"numRoots": len(*req),
		"capacity": f.rateLimiter.Remaining(pid.String()),
		"score":    f.p2p.Peers().Scorers().BlockProviderScorer().FormatScorePretty(pid),
	}).Debug("Requesting blocks (by roots)")
	if f.rateLimiter.Remaining(pid.String()) < int64(len(*req)) {
		if err := f.waitForBandwidth(pid, uint64(len(*req))); err != nil {
			l.Unlock()
			return nil, err
		}
	}
	f.rateLimiter.Add(pid.String(), int64(len(*req)))
	l.Unlock()

	return prysmsync.SendBlocksAndSidecarsByRootRequest(ctx, f.chain, f.p2p, pid, req, nil)
}

// waitForBandwidth blocks up until peer's bandwidth is restored.
func (f *blocksFetcher) waitForBandwidth(pid peer.ID, count uint64) error {
	log.WithField("peer", pid).Debug("Slowing down for rate limit")
	rem := f.rateLimiter.Remaining(pid.String())
	if uint64(rem) >= count {
		// Exit early if we have sufficient capacity
		return nil
	}
	intCount, err := math.Int(count)
	if err != nil {
		return err
	}
	toWait := timeToWait(int64(intCount), rem, f.rateLimiter.Capacity(), f.rateLimiter.TillEmpty(pid.String()))
	timer := time.NewTimer(toWait)
	defer timer.Stop()
	select {
	case <-f.ctx.Done():
		return errFetcherCtxIsDone
	case <-timer.C:
		// Peer has gathered enough capacity to be polled again.
	}
	return nil
}

// Determine how long it will take for us to have the required number of blocks allowed by our rate limiter.
// We do this by calculating the duration till the rate limiter can request these blocks without exceeding
// the provided bandwidth limits per peer.
func timeToWait(wanted, rem, capacity int64, timeTillEmpty time.Duration) time.Duration {
	// Defensive check if we have more than enough blocks
	// to request from the peer.
	if rem >= wanted {
		return 0
	}
	// Handle edge case where capacity is equal to the remaining amount
	// of blocks. This also handles the impossible case in where remaining blocks
	// exceed the limiter's capacity.
	if capacity <= rem {
		return 0
	}
	blocksNeeded := wanted - rem
	currentNumBlks := capacity - rem
	expectedTime := int64(timeTillEmpty) * blocksNeeded / currentNumBlks
	return time.Duration(expectedTime)
}<|MERGE_RESOLUTION|>--- conflicted
+++ resolved
@@ -108,12 +108,8 @@
 	pid    peer.ID
 	start  primitives.Slot
 	count  uint64
-<<<<<<< HEAD
-	blocks []interfaces.SignedBeaconBlock
+	blocks []interfaces.ReadOnlySignedBeaconBlock
 	blobs  []*p2ppb.BlobsSidecar
-=======
-	blocks []interfaces.ReadOnlySignedBeaconBlock
->>>>>>> c7f0a94b
 	err    error
 }
 
@@ -254,12 +250,8 @@
 	response := &fetchRequestResponse{
 		start:  start,
 		count:  count,
-<<<<<<< HEAD
-		blocks: []interfaces.SignedBeaconBlock{},
+		blocks: []interfaces.ReadOnlySignedBeaconBlock{},
 		blobs:  []*p2ppb.BlobsSidecar{},
-=======
-		blocks: []interfaces.ReadOnlySignedBeaconBlock{},
->>>>>>> c7f0a94b
 		err:    nil,
 	}
 
