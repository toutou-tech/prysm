package sync

import (
	"context"
	"fmt"
	"time"

	"github.com/libp2p/go-libp2p-core/peer"
	pubsub "github.com/libp2p/go-libp2p-pubsub"
	"github.com/pkg/errors"
	types "github.com/prysmaticlabs/eth2-types"
	"github.com/prysmaticlabs/prysm/beacon-chain/core/blocks"
	"github.com/prysmaticlabs/prysm/beacon-chain/core/feed"
	blockfeed "github.com/prysmaticlabs/prysm/beacon-chain/core/feed/block"
	"github.com/prysmaticlabs/prysm/beacon-chain/core/helpers"
	"github.com/prysmaticlabs/prysm/beacon-chain/core/transition"
	"github.com/prysmaticlabs/prysm/beacon-chain/state"
	"github.com/prysmaticlabs/prysm/config/features"
	"github.com/prysmaticlabs/prysm/config/params"
	"github.com/prysmaticlabs/prysm/encoding/bytesutil"
	"github.com/prysmaticlabs/prysm/monitoring/tracing"
	"github.com/prysmaticlabs/prysm/proto/prysm/v1alpha1/block"
	"github.com/prysmaticlabs/prysm/runtime/version"
	prysmTime "github.com/prysmaticlabs/prysm/time"
	"github.com/prysmaticlabs/prysm/time/slots"
	"github.com/sirupsen/logrus"
	"go.opencensus.io/trace"
)

var (
	// errOptimisticParent is used where the p2p scoring penalties need to be
	// avoided due to validating blocks parent being optimistic.
	errOptimisticParent = errors.New("parent of the block is optimistic")
)

// validateBeaconBlockPubSub checks that the incoming block has a valid BLS signature.
// Blocks that have already been seen are ignored. If the BLS signature is any valid signature,
// this method rebroadcasts the message.
func (s *Service) validateBeaconBlockPubSub(ctx context.Context, pid peer.ID, msg *pubsub.Message) (pubsub.ValidationResult, error) {
	receivedTime := prysmTime.Now()
	// Validation runs on publish (not just subscriptions), so we should approve any message from
	// ourselves.
	if pid == s.cfg.p2p.PeerID() {
		return pubsub.ValidationAccept, nil
	}

	// We should not attempt to process blocks until fully synced, but propagation is OK.
	if s.cfg.initialSync.Syncing() {
		return pubsub.ValidationIgnore, nil
	}

	ctx, span := trace.StartSpan(ctx, "sync.validateBeaconBlockPubSub")
	defer span.End()

	m, err := s.decodePubsubMessage(msg)
	if err != nil {
		tracing.AnnotateError(span, err)
		return pubsub.ValidationReject, errors.Wrap(err, "Could not decode message")
	}

	s.validateBlockLock.Lock()
	defer s.validateBlockLock.Unlock()

	blk, ok := m.(block.SignedBeaconBlock)
	if !ok {
		return pubsub.ValidationReject, errors.New("msg is not ethpb.SignedBeaconBlock")
	}

	if blk.IsNil() || blk.Block().IsNil() {
		return pubsub.ValidationReject, errors.New("block.Block is nil")
	}

	// Broadcast the block on a feed to notify other services in the beacon node
	// of a received block (even if it does not process correctly through a state transition).
	s.cfg.blockNotifier.BlockFeed().Send(&feed.Event{
		Type: blockfeed.ReceivedBlock,
		Data: &blockfeed.ReceivedBlockData{
			SignedBlock: blk,
		},
	})

	if features.Get().EnableSlasher {
		// Feed the block header to slasher if enabled. This action
		// is done in the background to avoid adding more load to this critical code path.
		go func() {
			blockHeader, err := block.SignedBeaconBlockHeaderFromBlockInterface(blk)
			if err != nil {
				log.WithError(err).WithField("blockSlot", blk.Block().Slot()).Warn("Could not extract block header")
			}
			s.cfg.slasherBlockHeadersFeed.Send(blockHeader)
		}()
	}

	// Verify the block is the first block received for the proposer for the slot.
	if s.hasSeenBlockIndexSlot(blk.Block().Slot(), blk.Block().ProposerIndex()) {
		return pubsub.ValidationIgnore, nil
	}

	blockRoot, err := blk.Block().HashTreeRoot()
	if err != nil {
		log.WithError(err).WithField("blockSlot", blk.Block().Slot()).Debug("Ignored block")
		return pubsub.ValidationIgnore, nil
	}
	if s.cfg.beaconDB.HasBlock(ctx, blockRoot) {
		return pubsub.ValidationIgnore, nil
	}
	// Check if parent is a bad block and then reject the block.
	if s.hasBadBlock(bytesutil.ToBytes32(blk.Block().ParentRoot())) {
		s.setBadBlock(ctx, blockRoot)
		e := fmt.Errorf("received block with root %#x that has an invalid parent %#x", blockRoot, blk.Block().ParentRoot())
		return pubsub.ValidationReject, e
	}

	s.pendingQueueLock.RLock()
	if s.seenPendingBlocks[blockRoot] {
		s.pendingQueueLock.RUnlock()
		return pubsub.ValidationIgnore, nil
	}
	s.pendingQueueLock.RUnlock()

	// Be lenient in handling early blocks. Instead of discarding blocks arriving later than
	// MAXIMUM_GOSSIP_CLOCK_DISPARITY in future, we tolerate blocks arriving at max two slots
	// earlier (SECONDS_PER_SLOT * 2 seconds). Queue such blocks and process them at the right slot.
	genesisTime := uint64(s.cfg.chain.GenesisTime().Unix())
	if err := slots.VerifyTime(genesisTime, blk.Block().Slot(), earlyBlockProcessingTolerance); err != nil {
		log.WithError(err).WithField("blockSlot", blk.Block().Slot()).Debug("Ignored block")
		return pubsub.ValidationIgnore, nil
	}

	// Add metrics for block arrival time subtracts slot start time.
	if err := captureArrivalTimeMetric(genesisTime, blk.Block().Slot()); err != nil {
		log.WithError(err).WithField("blockSlot", blk.Block().Slot()).Debug("Ignored block")
		return pubsub.ValidationIgnore, nil
	}

	startSlot, err := slots.EpochStart(s.cfg.chain.FinalizedCheckpt().Epoch)
	if err != nil {
		log.WithError(err).WithField("blockSlot", blk.Block().Slot()).Debug("Ignored block")
		return pubsub.ValidationIgnore, nil
	}
	if startSlot >= blk.Block().Slot() {
		e := fmt.Errorf("finalized slot %d greater or equal to block slot %d", startSlot, blk.Block().Slot())
		return pubsub.ValidationIgnore, e
	}

	// Process the block if the clock jitter is less than MAXIMUM_GOSSIP_CLOCK_DISPARITY.
	// Otherwise queue it for processing in the right slot.
	if isBlockQueueable(genesisTime, blk.Block().Slot(), receivedTime) {
		s.pendingQueueLock.Lock()
		if err := s.insertBlockToPendingQueue(blk.Block().Slot(), blk, blockRoot); err != nil {
			s.pendingQueueLock.Unlock()
			return pubsub.ValidationIgnore, err
		}
		s.pendingQueueLock.Unlock()
		e := fmt.Errorf("early block, with current slot %d < block slot %d", s.cfg.chain.CurrentSlot(), blk.Block().Slot())
		return pubsub.ValidationIgnore, e
	}

	// Handle block when the parent is unknown.
	if !s.cfg.beaconDB.HasBlock(ctx, bytesutil.ToBytes32(blk.Block().ParentRoot())) && !s.cfg.chain.HasInitSyncBlock(bytesutil.ToBytes32(blk.Block().ParentRoot())) {
		s.pendingQueueLock.Lock()
		if err := s.insertBlockToPendingQueue(blk.Block().Slot(), blk, blockRoot); err != nil {
			s.pendingQueueLock.Unlock()
			return pubsub.ValidationIgnore, err
		}
		s.pendingQueueLock.Unlock()
		return pubsub.ValidationIgnore, errors.Errorf("unknown parent for block with slot %d and parent root %#x", blk.Block().Slot(), blk.Block().ParentRoot())
	}

<<<<<<< HEAD
	err = s.validateBeaconBlock(ctx, blk, blockRoot, genesisTime)
	if err != nil {
		// If the parent is optimistic, be gracious and don't penalize the peer.
		if errors.Is(errOptimisticParent, err) {
			return pubsub.ValidationIgnore, err
		}
=======
	if err := s.validateBeaconBlock(ctx, blk, blockRoot); err != nil {
>>>>>>> d8f9ecbd
		return pubsub.ValidationReject, err
	}

	// Record attribute of valid block.
	span.AddAttributes(trace.Int64Attribute("slotInEpoch", int64(blk.Block().Slot()%params.BeaconConfig().SlotsPerEpoch)))
	msg.ValidatorData = blk.Proto() // Used in downstream subscriber

	// Log the arrival time of the accepted block
	startTime, err := slots.ToTime(genesisTime, blk.Block().Slot())
	if err != nil {
		return pubsub.ValidationIgnore, err
	}
	log.WithFields(logrus.Fields{
		"blockSlot":          blk.Block().Slot(),
		"sinceSlotStartTime": receivedTime.Sub(startTime),
	}).Debug("Received block")
	return pubsub.ValidationAccept, nil
}

func (s *Service) validateBeaconBlock(ctx context.Context, blk block.SignedBeaconBlock, blockRoot [32]byte) error {
	ctx, span := trace.StartSpan(ctx, "sync.validateBeaconBlock")
	defer span.End()

	if err := s.cfg.chain.VerifyBlkDescendant(ctx, bytesutil.ToBytes32(blk.Block().ParentRoot())); err != nil {
		s.setBadBlock(ctx, blockRoot)
		return err
	}

	hasStateSummaryDB := s.cfg.beaconDB.HasStateSummary(ctx, bytesutil.ToBytes32(blk.Block().ParentRoot()))
	if !hasStateSummaryDB {
		_, err := s.cfg.stateGen.RecoverStateSummary(ctx, bytesutil.ToBytes32(blk.Block().ParentRoot()))
		if err != nil {
			return err
		}
	}
	parentState, err := s.cfg.stateGen.StateByRoot(ctx, bytesutil.ToBytes32(blk.Block().ParentRoot()))
	if err != nil {
		return err
	}

	if err := blocks.VerifyBlockSignatureUsingCurrentFork(parentState, blk); err != nil {
		s.setBadBlock(ctx, blockRoot)
		return err
	}
	// In the event the block is more than an epoch ahead from its
	// parent state, we have to advance the state forward.
	parentState, err = transition.ProcessSlotsUsingNextSlotCache(ctx, parentState, blk.Block().ParentRoot(), blk.Block().Slot())
	if err != nil {
		return err
	}
	idx, err := helpers.BeaconProposerIndex(ctx, parentState)
	if err != nil {
		return err
	}
	if blk.Block().ProposerIndex() != idx {
		s.setBadBlock(ctx, blockRoot)
		return errors.New("incorrect proposer index")
	}

	return s.validateBellatrixBeaconBlock(ctx, parentState, blk.Block())
}

// validateBellatrixBeaconBlock validates the block for the Bellatrix fork.
// spec code:
//   If the execution is enabled for the block -- i.e. is_execution_enabled(state, block.body) then validate the following:
//      [REJECT] The block's execution payload timestamp is correct with respect to the slot --
//      i.e. execution_payload.timestamp == compute_timestamp_at_slot(state, block.slot).
//
//      If exection_payload verification of block's parent by an execution node is not complete:
//         [REJECT] The block's parent (defined by block.parent_root) passes all validation (excluding execution
//          node verification of the block.body.execution_payload).
//      otherwise:
//         [IGNORE] The block's parent (defined by block.parent_root) passes all validation (including execution
//          node verification of the block.body.execution_payload).
func (s *Service) validateBellatrixBeaconBlock(ctx context.Context, parentState state.BeaconState, blk block.BeaconBlock) error {
	// Error if block and state are not the same version
	if parentState.Version() != blk.Version() {
		return errors.New("block and state are not the same version")
	}
	if parentState.Version() != version.Bellatrix || blk.Version() != version.Bellatrix {
		return nil
	}

	body := blk.Body()
	executionEnabled, err := blocks.ExecutionEnabled(parentState, body)
	if err != nil {
		return err
	}
	if !executionEnabled {
		return nil
	}

	t, err := slots.ToTime(parentState.GenesisTime(), blk.Slot())
	if err != nil {
		return err
	}
	payload, err := body.ExecutionPayload()
	if err != nil {
		return err
	}
	if payload == nil {
		return errors.New("execution payload is nil")
	}
	if payload.Timestamp != uint64(t.Unix()) {
		return errors.New("incorrect timestamp")
	}

	parentRoot := bytesutil.ToBytes32(blk.ParentRoot())
	isParentOptimistic, err := s.cfg.chain.IsOptimisticForRoot(ctx, parentRoot, parentState.Slot())
	if err != nil {
		return err
	}
	if isParentOptimistic {
		return errOptimisticParent
	}
	return nil
}

// Returns true if the block is not the first block proposed for the proposer for the slot.
func (s *Service) hasSeenBlockIndexSlot(slot types.Slot, proposerIdx types.ValidatorIndex) bool {
	s.seenBlockLock.RLock()
	defer s.seenBlockLock.RUnlock()
	b := append(bytesutil.Bytes32(uint64(slot)), bytesutil.Bytes32(uint64(proposerIdx))...)
	_, seen := s.seenBlockCache.Get(string(b))
	return seen
}

// Set block proposer index and slot as seen for incoming blocks.
func (s *Service) setSeenBlockIndexSlot(slot types.Slot, proposerIdx types.ValidatorIndex) {
	s.seenBlockLock.Lock()
	defer s.seenBlockLock.Unlock()
	b := append(bytesutil.Bytes32(uint64(slot)), bytesutil.Bytes32(uint64(proposerIdx))...)
	s.seenBlockCache.Add(string(b), true)
}

// Returns true if the block is marked as a bad block.
func (s *Service) hasBadBlock(root [32]byte) bool {
	s.badBlockLock.RLock()
	defer s.badBlockLock.RUnlock()
	_, seen := s.badBlockCache.Get(string(root[:]))
	return seen
}

// Set bad block in the cache.
func (s *Service) setBadBlock(ctx context.Context, root [32]byte) {
	s.badBlockLock.Lock()
	defer s.badBlockLock.Unlock()
	if ctx.Err() != nil { // Do not mark block as bad if it was due to context error.
		return
	}
	s.badBlockCache.Add(string(root[:]), true)
}

// This captures metrics for block arrival time by subtracts slot start time.
func captureArrivalTimeMetric(genesisTime uint64, currentSlot types.Slot) error {
	startTime, err := slots.ToTime(genesisTime, currentSlot)
	if err != nil {
		return err
	}
	ms := prysmTime.Now().Sub(startTime) / time.Millisecond
	arrivalBlockPropagationHistogram.Observe(float64(ms))

	return nil
}

// isBlockQueueable checks if the slot_time in the block is greater than
// current_time +  MAXIMUM_GOSSIP_CLOCK_DISPARITY. in short, this function
// returns true if the corresponding block should be queued and false if
// the block should be processed immediately.
func isBlockQueueable(genesisTime uint64, slot types.Slot, receivedTime time.Time) bool {
	slotTime, err := slots.ToTime(genesisTime, slot)
	if err != nil {
		return false
	}

	currentTimeWithDisparity := receivedTime.Add(params.BeaconNetworkConfig().MaximumGossipClockDisparity)
	return currentTimeWithDisparity.Unix() < slotTime.Unix()
}<|MERGE_RESOLUTION|>--- conflicted
+++ resolved
@@ -167,17 +167,12 @@
 		return pubsub.ValidationIgnore, errors.Errorf("unknown parent for block with slot %d and parent root %#x", blk.Block().Slot(), blk.Block().ParentRoot())
 	}
 
-<<<<<<< HEAD
 	err = s.validateBeaconBlock(ctx, blk, blockRoot, genesisTime)
 	if err != nil {
 		// If the parent is optimistic, be gracious and don't penalize the peer.
 		if errors.Is(errOptimisticParent, err) {
 			return pubsub.ValidationIgnore, err
 		}
-=======
-	if err := s.validateBeaconBlock(ctx, blk, blockRoot); err != nil {
->>>>>>> d8f9ecbd
-		return pubsub.ValidationReject, err
 	}
 
 	// Record attribute of valid block.
