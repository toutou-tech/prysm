--- conflicted
+++ resolved
@@ -249,7 +249,8 @@
 		if err != nil {
 			return nil, nil, handleRPCError(err)
 		}
-		ed, err := blocks.WrappedExecutionPayloadDeneb(result.Payload, big.NewInt(0).SetBytes(bytesutil.ReverseByteOrder(result.Value)))
+		v := big.NewInt(0).SetBytes(bytesutil.ReverseByteOrder(result.Value))
+		ed, err := blocks.WrappedExecutionPayloadDeneb(result.Payload, math.WeiToGwei(v))
 		if err != nil {
 			return nil, nil, err
 		}
@@ -262,17 +263,12 @@
 		if err != nil {
 			return nil, nil, handleRPCError(err)
 		}
-<<<<<<< HEAD
-		ed, err := blocks.WrappedExecutionPayloadCapella(result.Payload, big.NewInt(0).SetBytes(bytesutil.ReverseByteOrder(result.Value)))
+		v := big.NewInt(0).SetBytes(bytesutil.ReverseByteOrder(result.Value))
+		ed, err := blocks.WrappedExecutionPayloadCapella(result.Payload, math.WeiToGwei(v))
 		if err != nil {
 			return nil, nil, err
 		}
 		return ed, nil, nil
-=======
-
-		v := big.NewInt(0).SetBytes(bytesutil.ReverseByteOrder(result.Value))
-		return blocks.WrappedExecutionPayloadCapella(result.Payload, math.WeiToGwei(v))
->>>>>>> 73fea513
 	}
 
 	result := &pb.ExecutionPayload{}
@@ -755,7 +751,7 @@
 			BlockHash:     blockHash[:],
 			Transactions:  txs,
 			Withdrawals:   block.Withdrawals,
-		}, big.NewInt(0)) // We can't get the block value and don't care about the block value for this instance
+		}, 0) // We can't get the block value and don't care about the block value for this instance
 	case version.Deneb:
 		edg, err := header.ExcessDataGas()
 		if err != nil {
@@ -779,30 +775,10 @@
 				Transactions:  txs,
 				Withdrawals:   block.Withdrawals,
 				ExcessDataGas: edg,
-			}, big.NewInt(0))
+			}, 0)
 	default:
 		return nil, errors.Wrapf(ErrUnknownExecutionDataType, "block.version=%d", block.Version)
 	}
-<<<<<<< HEAD
-=======
-	return blocks.WrappedExecutionPayloadCapella(&pb.ExecutionPayloadCapella{
-		ParentHash:    header.ParentHash(),
-		FeeRecipient:  header.FeeRecipient(),
-		StateRoot:     header.StateRoot(),
-		ReceiptsRoot:  header.ReceiptsRoot(),
-		LogsBloom:     header.LogsBloom(),
-		PrevRandao:    header.PrevRandao(),
-		BlockNumber:   header.BlockNumber(),
-		GasLimit:      header.GasLimit(),
-		GasUsed:       header.GasUsed(),
-		Timestamp:     header.Timestamp(),
-		ExtraData:     header.ExtraData(),
-		BaseFeePerGas: header.BaseFeePerGas(),
-		BlockHash:     blockHash[:],
-		Transactions:  txs,
-		Withdrawals:   block.Withdrawals,
-	}, 0) // We can't get the block value and don't care about the block value for this instance
->>>>>>> 73fea513
 }
 
 // Handles errors received from the RPC server according to the specification.
