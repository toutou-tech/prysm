--- conflicted
+++ resolved
@@ -19,7 +19,6 @@
 	"github.com/prysmaticlabs/prysm/shared/rand"
 	"github.com/prysmaticlabs/prysm/shared/slotutil"
 	"github.com/prysmaticlabs/prysm/shared/timeutils"
-	"github.com/prysmaticlabs/prysm/shared/version"
 	"google.golang.org/grpc/codes"
 	"google.golang.org/grpc/status"
 )
@@ -139,10 +138,6 @@
 		return nil, status.Errorf(codes.Internal, "Could not compute next committee assignments: %v", err)
 	}
 
-	// Post Altair transition when the beacon state is Altair compatible, and requested epoch is
-	// post fork boundary.
-	postAltairTransition := s.Version() == version.Altair && req.Epoch >= params.BeaconConfig().AltairForkEpoch
-
 	validatorAssignments := make([]*ethpb.DutiesResponse_Duty, 0, len(req.PublicKeys))
 	nextValidatorAssignments := make([]*ethpb.DutiesResponse_Duty, 0, len(req.PublicKeys))
 	for _, pubKey := range req.PublicKeys {
@@ -187,65 +182,33 @@
 		}
 
 		// Are the validators in current or next epoch sync committee.
-<<<<<<< HEAD
-		if postAltairTransition {
-			syncCommPeriod := helpers.SyncCommitteePeriod(req.Epoch)
-			csc, err := s.CurrentSyncCommittee()
-			if err != nil {
-				return nil, status.Errorf(codes.Internal, "Could not get current sync committee: %v", err)
-			}
-=======
 		if helpers.AltairCompatible(s, req.Epoch) {
->>>>>>> 30b2adc5
 			assignment.IsSyncCommittee, err = helpers.IsCurrentPeriodSyncCommittee(s, idx)
 			if err != nil {
 				return nil, status.Errorf(codes.Internal, "Could not determine current epoch sync committee: %v", err)
 			}
 			if assignment.IsSyncCommittee {
-<<<<<<< HEAD
-				assignValidatorToSyncSubnet(req.Epoch, syncCommPeriod, pubKey, csc, assignment.Status)
-			}
-
-			nextSlotEpoch := helpers.SlotToEpoch(s.Slot() + 1)
-			currentEpoch := helpers.CurrentEpoch(s)
-=======
 				if err := registerSyncSubnetCurrentPeriod(s, req.Epoch, pubKey, assignment.Status); err != nil {
 					return nil, err
 				}
 			}
 			nextAssignment.IsSyncCommittee = assignment.IsSyncCommittee
->>>>>>> 30b2adc5
 
 			// Next epoch sync committee duty is assigned with next period sync committee only during
 			// sync period epoch boundary (ie. EPOCHS_PER_SYNC_COMMITTEE_PERIOD - 1). Else wise
 			// next epoch sync committee duty is the same as current epoch.
-<<<<<<< HEAD
-			if helpers.SyncCommitteePeriod(nextSlotEpoch) == helpers.SyncCommitteePeriod(currentEpoch)+1 {
-				nsc, err := s.NextSyncCommittee()
-				if err != nil {
-					return nil, status.Errorf(codes.Internal, "Could not get next sync committee: %v", err)
-				}
-=======
 			nextSlotToEpoch := helpers.SlotToEpoch(s.Slot() + 1)
 			currentEpoch := helpers.CurrentEpoch(s)
 			if helpers.SyncCommitteePeriod(nextSlotToEpoch) == helpers.SyncCommitteePeriod(currentEpoch)+1 {
->>>>>>> 30b2adc5
 				nextAssignment.IsSyncCommittee, err = helpers.IsNextPeriodSyncCommittee(s, idx)
 				if err != nil {
 					return nil, status.Errorf(codes.Internal, "Could not determine next epoch sync committee: %v", err)
 				}
 				if nextAssignment.IsSyncCommittee {
-<<<<<<< HEAD
-					assignValidatorToSyncSubnet(req.Epoch, syncCommPeriod+1, pubKey, nsc, nextAssignment.Status)
-				}
-			} else {
-				nextAssignment.IsSyncCommittee = assignment.IsSyncCommittee
-=======
 					if err := registerSyncSubnetNextPeriod(s, req.Epoch, pubKey, nextAssignment.Status); err != nil {
 						return nil, err
 					}
 				}
->>>>>>> 30b2adc5
 			}
 		}
 
@@ -289,11 +252,6 @@
 	cache.SubnetIDs.AddPersistentCommittee(pubkey, assignedIdxs, totalDuration*time.Second)
 }
 
-<<<<<<< HEAD
-// assignValidatorToSyncSubnet checks the status and pubkey of a particular validator
-// to discern whether persistent subnets need to be registered for them.
-func assignValidatorToSyncSubnet(currEpoch types.Epoch, syncPeriod uint64, pubkey []byte,
-=======
 func registerSyncSubnetCurrentPeriod(s beaconState.BeaconState, epoch types.Epoch, pubKey []byte, status ethpb.ValidatorStatus) error {
 	committee, err := s.CurrentSyncCommittee()
 	if err != nil {
@@ -317,7 +275,6 @@
 // registerSyncSubnet checks the status and pubkey of a particular validator
 // to discern whether persistent subnets need to be registered for them.
 func registerSyncSubnet(currEpoch types.Epoch, syncPeriod uint64, pubkey []byte,
->>>>>>> 30b2adc5
 	syncCommittee *ethpb.SyncCommittee, status ethpb.ValidatorStatus) {
 	if status != ethpb.ValidatorStatus_ACTIVE && status != ethpb.ValidatorStatus_EXITING {
 		return
