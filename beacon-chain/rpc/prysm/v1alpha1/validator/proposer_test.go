package validator

import (
	"context"
	"math/big"
	"testing"
	"time"

	types "github.com/prysmaticlabs/eth2-types"
	"github.com/prysmaticlabs/go-bitfield"
	mock "github.com/prysmaticlabs/prysm/beacon-chain/blockchain/testing"
	"github.com/prysmaticlabs/prysm/beacon-chain/cache/depositcache"
	b "github.com/prysmaticlabs/prysm/beacon-chain/core/blocks"
	"github.com/prysmaticlabs/prysm/beacon-chain/core/helpers"
	"github.com/prysmaticlabs/prysm/beacon-chain/core/signing"
	coretime "github.com/prysmaticlabs/prysm/beacon-chain/core/time"
	dbutil "github.com/prysmaticlabs/prysm/beacon-chain/db/testing"
	"github.com/prysmaticlabs/prysm/beacon-chain/operations/attestations"
	"github.com/prysmaticlabs/prysm/beacon-chain/operations/slashings"
	"github.com/prysmaticlabs/prysm/beacon-chain/operations/synccommittee"
	"github.com/prysmaticlabs/prysm/beacon-chain/operations/voluntaryexits"
	mockp2p "github.com/prysmaticlabs/prysm/beacon-chain/p2p/testing"
	mockPOW "github.com/prysmaticlabs/prysm/beacon-chain/powchain/testing"
	"github.com/prysmaticlabs/prysm/beacon-chain/state"
	"github.com/prysmaticlabs/prysm/beacon-chain/state/stategen"
	v1 "github.com/prysmaticlabs/prysm/beacon-chain/state/v1"
	mockSync "github.com/prysmaticlabs/prysm/beacon-chain/sync/initial-sync/testing"
	"github.com/prysmaticlabs/prysm/config/features"
	fieldparams "github.com/prysmaticlabs/prysm/config/fieldparams"
	"github.com/prysmaticlabs/prysm/config/params"
	"github.com/prysmaticlabs/prysm/container/trie"
	"github.com/prysmaticlabs/prysm/crypto/bls"
	"github.com/prysmaticlabs/prysm/encoding/bytesutil"
	enginev1 "github.com/prysmaticlabs/prysm/proto/engine/v1"
	ethpb "github.com/prysmaticlabs/prysm/proto/prysm/v1alpha1"
	"github.com/prysmaticlabs/prysm/proto/prysm/v1alpha1/attestation"
	attaggregation "github.com/prysmaticlabs/prysm/proto/prysm/v1alpha1/attestation/aggregation/attestations"
	"github.com/prysmaticlabs/prysm/proto/prysm/v1alpha1/wrapper"
	"github.com/prysmaticlabs/prysm/testing/assert"
	"github.com/prysmaticlabs/prysm/testing/require"
	"github.com/prysmaticlabs/prysm/testing/util"
	"github.com/prysmaticlabs/prysm/time/slots"
	"google.golang.org/grpc/codes"
	"google.golang.org/grpc/status"
	"google.golang.org/protobuf/proto"
)

func TestProposer_GetBlock_OK(t *testing.T) {
	db := dbutil.SetupDB(t)
	ctx := context.Background()

	params.SetupTestConfigCleanup(t)
	params.OverrideBeaconConfig(params.MainnetConfig())
	beaconState, privKeys := util.DeterministicGenesisState(t, 64)

	stateRoot, err := beaconState.HashTreeRoot(ctx)
	require.NoError(t, err, "Could not hash genesis state")

	genesis := b.NewGenesisBlock(stateRoot[:])
	require.NoError(t, db.SaveBlock(ctx, wrapper.WrappedPhase0SignedBeaconBlock(genesis)), "Could not save genesis block")

	parentRoot, err := genesis.Block.HashTreeRoot()
	require.NoError(t, err, "Could not get signing root")
	require.NoError(t, db.SaveState(ctx, beaconState, parentRoot), "Could not save genesis state")
	require.NoError(t, db.SaveHeadBlockRoot(ctx, parentRoot), "Could not save genesis state")

	proposerServer := &Server{
		HeadFetcher:       &mock.ChainService{State: beaconState, Root: parentRoot[:]},
		SyncChecker:       &mockSync.Sync{IsSyncing: false},
		BlockReceiver:     &mock.ChainService{},
		ChainStartFetcher: &mockPOW.POWChain{},
		Eth1InfoFetcher:   &mockPOW.POWChain{},
		Eth1BlockFetcher:  &mockPOW.POWChain{},
		MockEth1Votes:     true,
		AttPool:           attestations.NewPool(),
		SlashingsPool:     slashings.NewPool(),
		ExitPool:          voluntaryexits.NewPool(),
		StateGen:          stategen.New(db),
	}

	randaoReveal, err := util.RandaoReveal(beaconState, 0, privKeys)
	require.NoError(t, err)

	graffiti := bytesutil.ToBytes32([]byte("eth2"))
	req := &ethpb.BlockRequest{
		Slot:         1,
		RandaoReveal: randaoReveal,
		Graffiti:     graffiti[:],
	}

	proposerSlashings := make([]*ethpb.ProposerSlashing, params.BeaconConfig().MaxProposerSlashings)
	for i := types.ValidatorIndex(0); uint64(i) < params.BeaconConfig().MaxProposerSlashings; i++ {
		proposerSlashing, err := util.GenerateProposerSlashingForValidator(
			beaconState,
			privKeys[i],
			i, /* validator index */
		)
		require.NoError(t, err)
		proposerSlashings[i] = proposerSlashing
		err = proposerServer.SlashingsPool.InsertProposerSlashing(context.Background(), beaconState, proposerSlashing)
		require.NoError(t, err)
	}

	attSlashings := make([]*ethpb.AttesterSlashing, params.BeaconConfig().MaxAttesterSlashings)
	for i := uint64(0); i < params.BeaconConfig().MaxAttesterSlashings; i++ {
		attesterSlashing, err := util.GenerateAttesterSlashingForValidator(
			beaconState,
			privKeys[i+params.BeaconConfig().MaxProposerSlashings],
			types.ValidatorIndex(i+params.BeaconConfig().MaxProposerSlashings), /* validator index */
		)
		require.NoError(t, err)
		attSlashings[i] = attesterSlashing
		err = proposerServer.SlashingsPool.InsertAttesterSlashing(context.Background(), beaconState, attesterSlashing)
		require.NoError(t, err)
	}
	block, err := proposerServer.GetBlock(ctx, req)
	require.NoError(t, err)

	assert.Equal(t, req.Slot, block.Slot, "Expected block to have slot of 1")
	assert.DeepEqual(t, parentRoot[:], block.ParentRoot, "Expected block to have correct parent root")
	assert.DeepEqual(t, randaoReveal, block.Body.RandaoReveal, "Expected block to have correct randao reveal")
	assert.DeepEqual(t, req.Graffiti, block.Body.Graffiti, "Expected block to have correct graffiti")
	assert.Equal(t, params.BeaconConfig().MaxProposerSlashings, uint64(len(block.Body.ProposerSlashings)))
	assert.DeepEqual(t, proposerSlashings, block.Body.ProposerSlashings)
	assert.Equal(t, params.BeaconConfig().MaxAttesterSlashings, uint64(len(block.Body.AttesterSlashings)))
	assert.DeepEqual(t, attSlashings, block.Body.AttesterSlashings)
}

func TestProposer_GetBlock_AddsUnaggregatedAtts(t *testing.T) {
	db := dbutil.SetupDB(t)
	ctx := context.Background()

	params.SetupTestConfigCleanup(t)
	params.OverrideBeaconConfig(params.MainnetConfig())
	beaconState, privKeys := util.DeterministicGenesisState(t, params.BeaconConfig().MinGenesisActiveValidatorCount)

	stateRoot, err := beaconState.HashTreeRoot(ctx)
	require.NoError(t, err, "Could not hash genesis state")

	genesis := b.NewGenesisBlock(stateRoot[:])
	require.NoError(t, db.SaveBlock(ctx, wrapper.WrappedPhase0SignedBeaconBlock(genesis)), "Could not save genesis block")

	parentRoot, err := genesis.Block.HashTreeRoot()
	require.NoError(t, err, "Could not get signing root")
	require.NoError(t, db.SaveState(ctx, beaconState, parentRoot), "Could not save genesis state")
	require.NoError(t, db.SaveHeadBlockRoot(ctx, parentRoot), "Could not save genesis state")

	proposerServer := &Server{
		HeadFetcher:       &mock.ChainService{State: beaconState, Root: parentRoot[:]},
		SyncChecker:       &mockSync.Sync{IsSyncing: false},
		BlockReceiver:     &mock.ChainService{},
		ChainStartFetcher: &mockPOW.POWChain{},
		Eth1InfoFetcher:   &mockPOW.POWChain{},
		Eth1BlockFetcher:  &mockPOW.POWChain{},
		MockEth1Votes:     true,
		SlashingsPool:     slashings.NewPool(),
		AttPool:           attestations.NewPool(),
		ExitPool:          voluntaryexits.NewPool(),
		StateGen:          stategen.New(db),
	}

	// Generate a bunch of random attestations at slot. These would be considered double votes, but
	// we don't care for the purpose of this test.
	var atts []*ethpb.Attestation
	for i := uint64(0); len(atts) < int(params.BeaconConfig().MaxAttestations); i++ {
		a, err := util.GenerateAttestations(beaconState, privKeys, 4, 1, true)
		require.NoError(t, err)
		atts = append(atts, a...)
	}
	// Max attestations minus one so we can almost fill the block and then include 1 unaggregated
	// att to maximize inclusion.
	atts = atts[:params.BeaconConfig().MaxAttestations-1]
	require.NoError(t, proposerServer.AttPool.SaveAggregatedAttestations(atts))

	// Generate some more random attestations with a larger spread so that we can capture at least
	// one unaggregated attestation.
	atts, err = util.GenerateAttestations(beaconState, privKeys, 300, 1, true)
	require.NoError(t, err)
	found := false
	for _, a := range atts {
		if !helpers.IsAggregated(a) {
			found = true
			require.NoError(t, proposerServer.AttPool.SaveUnaggregatedAttestation(a))
		}
	}
	require.Equal(t, true, found, "No unaggregated attestations were generated")

	randaoReveal, err := util.RandaoReveal(beaconState, 0, privKeys)
	assert.NoError(t, err)

	graffiti := bytesutil.ToBytes32([]byte("eth2"))
	req := &ethpb.BlockRequest{
		Slot:         1,
		RandaoReveal: randaoReveal,
		Graffiti:     graffiti[:],
	}
	block, err := proposerServer.GetBlock(ctx, req)
	require.NoError(t, err)

	assert.Equal(t, req.Slot, block.Slot, "Expected block to have slot of 1")
	assert.DeepEqual(t, parentRoot[:], block.ParentRoot, "Expected block to have correct parent root")
	assert.DeepEqual(t, randaoReveal, block.Body.RandaoReveal, "Expected block to have correct randao reveal")
	assert.DeepEqual(t, req.Graffiti, block.Body.Graffiti, "Expected block to have correct graffiti")
	assert.Equal(t, params.BeaconConfig().MaxAttestations, uint64(len(block.Body.Attestations)), "Expected block atts to be aggregated down to 1")
	hasUnaggregatedAtt := false
	for _, a := range block.Body.Attestations {
		if !helpers.IsAggregated(a) {
			hasUnaggregatedAtt = true
			break
		}
	}
	assert.Equal(t, false, hasUnaggregatedAtt, "Expected block to not have unaggregated attestation")
}

func TestProposer_ProposeBlock_OK(t *testing.T) {
	tests := []struct {
		name  string
		block func([32]byte) *ethpb.GenericSignedBeaconBlock
	}{
		{
			name: "phase0",
			block: func(parent [32]byte) *ethpb.GenericSignedBeaconBlock {
				blockToPropose := util.NewBeaconBlock()
				blockToPropose.Block.Slot = 5
				blockToPropose.Block.ParentRoot = parent[:]
				blk := &ethpb.GenericSignedBeaconBlock_Phase0{Phase0: blockToPropose}
				return &ethpb.GenericSignedBeaconBlock{Block: blk}
			},
		},
		{
			name: "altair",
			block: func(parent [32]byte) *ethpb.GenericSignedBeaconBlock {
				blockToPropose := util.NewBeaconBlockAltair()
				blockToPropose.Block.Slot = 5
				blockToPropose.Block.ParentRoot = parent[:]
				blk := &ethpb.GenericSignedBeaconBlock_Altair{Altair: blockToPropose}
				return &ethpb.GenericSignedBeaconBlock{Block: blk}
			},
		},
		{
			name: "bellatrix",
			block: func(parent [32]byte) *ethpb.GenericSignedBeaconBlock {
				blockToPropose := util.NewBeaconBlockBellatrix()
				blockToPropose.Block.Slot = 5
				blockToPropose.Block.ParentRoot = parent[:]
				blk := &ethpb.GenericSignedBeaconBlock_Bellatrix{Bellatrix: blockToPropose}
				return &ethpb.GenericSignedBeaconBlock{Block: blk}
			},
		},
	}

	for _, tt := range tests {
		t.Run(tt.name, func(t *testing.T) {
			db := dbutil.SetupDB(t)
			ctx := context.Background()
			params.SetupTestConfigCleanup(t)
			params.OverrideBeaconConfig(params.MainnetConfig())

			genesis := util.NewBeaconBlock()
			require.NoError(t, db.SaveBlock(context.Background(), wrapper.WrappedPhase0SignedBeaconBlock(genesis)), "Could not save genesis block")

			numDeposits := uint64(64)
			beaconState, _ := util.DeterministicGenesisState(t, numDeposits)
			bsRoot, err := beaconState.HashTreeRoot(ctx)
			require.NoError(t, err)
			genesisRoot, err := genesis.Block.HashTreeRoot()
			require.NoError(t, err)
			require.NoError(t, db.SaveState(ctx, beaconState, genesisRoot), "Could not save genesis state")

			c := &mock.ChainService{Root: bsRoot[:], State: beaconState}
			proposerServer := &Server{
				ChainStartFetcher: &mockPOW.POWChain{},
				Eth1InfoFetcher:   &mockPOW.POWChain{},
				Eth1BlockFetcher:  &mockPOW.POWChain{},
				BlockReceiver:     c,
				HeadFetcher:       c,
				BlockNotifier:     c.BlockNotifier(),
				P2P:               mockp2p.NewTestP2P(t),
			}
			blockToPropose := tt.block(bsRoot)
			res, err := proposerServer.ProposeBeaconBlock(context.Background(), blockToPropose)
			assert.NoError(t, err, "Could not propose block correctly")
			if res == nil || len(res.BlockRoot) == 0 {
				t.Error("No block root was returned")
			}
		})
	}
}

func TestProposer_ComputeStateRoot_OK(t *testing.T) {
	db := dbutil.SetupDB(t)
	ctx := context.Background()

	params.SetupTestConfigCleanup(t)
	params.OverrideBeaconConfig(params.MainnetConfig())
	beaconState, privKeys := util.DeterministicGenesisState(t, 100)

	stateRoot, err := beaconState.HashTreeRoot(ctx)
	require.NoError(t, err, "Could not hash genesis state")

	genesis := b.NewGenesisBlock(stateRoot[:])
	require.NoError(t, db.SaveBlock(ctx, wrapper.WrappedPhase0SignedBeaconBlock(genesis)), "Could not save genesis block")

	parentRoot, err := genesis.Block.HashTreeRoot()
	require.NoError(t, err, "Could not get signing root")
	require.NoError(t, db.SaveState(ctx, beaconState, parentRoot), "Could not save genesis state")
	require.NoError(t, db.SaveHeadBlockRoot(ctx, parentRoot), "Could not save genesis state")

	proposerServer := &Server{
		ChainStartFetcher: &mockPOW.POWChain{},
		Eth1InfoFetcher:   &mockPOW.POWChain{},
		Eth1BlockFetcher:  &mockPOW.POWChain{},
		StateGen:          stategen.New(db),
	}
	req := util.NewBeaconBlock()
	req.Block.ProposerIndex = 21
	req.Block.ParentRoot = parentRoot[:]
	req.Block.Slot = 1
	require.NoError(t, beaconState.SetSlot(beaconState.Slot()+1))
	randaoReveal, err := util.RandaoReveal(beaconState, 0, privKeys)
	require.NoError(t, err)
	proposerIdx, err := helpers.BeaconProposerIndex(ctx, beaconState)
	require.NoError(t, err)
	require.NoError(t, beaconState.SetSlot(beaconState.Slot()-1))
	req.Block.Body.RandaoReveal = randaoReveal
	currentEpoch := coretime.CurrentEpoch(beaconState)
	req.Signature, err = signing.ComputeDomainAndSign(beaconState, currentEpoch, req.Block, params.BeaconConfig().DomainBeaconProposer, privKeys[proposerIdx])
	require.NoError(t, err)

	_, err = proposerServer.computeStateRoot(context.Background(), wrapper.WrappedPhase0SignedBeaconBlock(req))
	require.NoError(t, err)
}

func TestProposer_PendingDeposits_Eth1DataVoteOK(t *testing.T) {
	ctx := context.Background()

	height := big.NewInt(int64(params.BeaconConfig().Eth1FollowDistance))
	newHeight := big.NewInt(height.Int64() + 11000)
	p := &mockPOW.POWChain{
		LatestBlockNumber: height,
		HashesByHeight: map[int][]byte{
			int(height.Int64()):    []byte("0x0"),
			int(newHeight.Int64()): []byte("0x1"),
		},
	}

	var votes []*ethpb.Eth1Data

	blockHash := make([]byte, 32)
	copy(blockHash, "0x1")
	vote := &ethpb.Eth1Data{
		DepositRoot:  make([]byte, 32),
		BlockHash:    blockHash,
		DepositCount: 3,
	}
	period := uint64(params.BeaconConfig().SlotsPerEpoch.Mul(uint64(params.BeaconConfig().EpochsPerEth1VotingPeriod)))
	for i := 0; i <= int(period/2); i++ {
		votes = append(votes, vote)
	}

	blockHash = make([]byte, 32)
	copy(blockHash, "0x0")
	beaconState, err := util.NewBeaconState()
	require.NoError(t, err)
	require.NoError(t, beaconState.SetEth1DepositIndex(2))
	require.NoError(t, beaconState.SetEth1Data(&ethpb.Eth1Data{
		DepositRoot:  make([]byte, 32),
		BlockHash:    blockHash,
		DepositCount: 2,
	}))
	require.NoError(t, beaconState.SetEth1DataVotes(votes))

	blk := util.NewBeaconBlock()
	blkRoot, err := blk.Block.HashTreeRoot()
	require.NoError(t, err)

	bs := &Server{
		ChainStartFetcher: p,
		Eth1InfoFetcher:   p,
		Eth1BlockFetcher:  p,
		BlockReceiver:     &mock.ChainService{State: beaconState, Root: blkRoot[:]},
		HeadFetcher:       &mock.ChainService{State: beaconState, Root: blkRoot[:]},
	}

	// It should also return the recent deposits after their follow window.
	p.LatestBlockNumber = big.NewInt(0).Add(p.LatestBlockNumber, big.NewInt(10000))
	_, eth1Height, err := bs.canonicalEth1Data(ctx, beaconState, &ethpb.Eth1Data{})
	require.NoError(t, err)

	assert.Equal(t, 0, eth1Height.Cmp(height))

	newState, err := b.ProcessEth1DataInBlock(ctx, beaconState, blk.Block.Body.Eth1Data)
	require.NoError(t, err)

	if proto.Equal(newState.Eth1Data(), vote) {
		t.Errorf("eth1data in the state equal to vote, when not expected to"+
			"have majority: Got %v", vote)
	}

	blk.Block.Body.Eth1Data = vote

	_, eth1Height, err = bs.canonicalEth1Data(ctx, beaconState, vote)
	require.NoError(t, err)
	assert.Equal(t, 0, eth1Height.Cmp(newHeight))

	newState, err = b.ProcessEth1DataInBlock(ctx, beaconState, blk.Block.Body.Eth1Data)
	require.NoError(t, err)

	if !proto.Equal(newState.Eth1Data(), vote) {
		t.Errorf("eth1data in the state not of the expected kind: Got %v but wanted %v", newState.Eth1Data(), vote)
	}
}

func TestProposer_PendingDeposits_OutsideEth1FollowWindow(t *testing.T) {
	ctx := context.Background()

	height := big.NewInt(int64(params.BeaconConfig().Eth1FollowDistance))
	p := &mockPOW.POWChain{
		LatestBlockNumber: height,
		HashesByHeight: map[int][]byte{
			int(height.Int64()): []byte("0x0"),
		},
	}

	beaconState, err := v1.InitializeFromProto(&ethpb.BeaconState{
		Eth1Data: &ethpb.Eth1Data{
			BlockHash:   bytesutil.PadTo([]byte("0x0"), 32),
			DepositRoot: make([]byte, 32),
		},
		Eth1DepositIndex: 2,
	})
	require.NoError(t, err)

	var mockSig [96]byte
	var mockCreds [32]byte

	// Using the merkleTreeIndex as the block number for this test...
	readyDeposits := []*ethpb.DepositContainer{
		{
			Index:           0,
			Eth1BlockHeight: 2,
			Deposit: &ethpb.Deposit{
				Data: &ethpb.Deposit_Data{
					PublicKey:             bytesutil.PadTo([]byte("a"), 48),
					Signature:             mockSig[:],
					WithdrawalCredentials: mockCreds[:],
				}},
		},
		{
			Index:           1,
			Eth1BlockHeight: 8,
			Deposit: &ethpb.Deposit{
				Data: &ethpb.Deposit_Data{
					PublicKey:             bytesutil.PadTo([]byte("b"), 48),
					Signature:             mockSig[:],
					WithdrawalCredentials: mockCreds[:],
				}},
		},
	}

	recentDeposits := []*ethpb.DepositContainer{
		{
			Index:           2,
			Eth1BlockHeight: 400,
			Deposit: &ethpb.Deposit{
				Data: &ethpb.Deposit_Data{
					PublicKey:             bytesutil.PadTo([]byte("c"), 48),
					Signature:             mockSig[:],
					WithdrawalCredentials: mockCreds[:],
				}},
		},
		{
			Index:           3,
			Eth1BlockHeight: 600,
			Deposit: &ethpb.Deposit{
				Data: &ethpb.Deposit_Data{
					PublicKey:             bytesutil.PadTo([]byte("d"), 48),
					Signature:             mockSig[:],
					WithdrawalCredentials: mockCreds[:],
				}},
		},
	}

	depositCache, err := depositcache.New()
	require.NoError(t, err)

	depositTrie, err := trie.NewTrie(params.BeaconConfig().DepositContractTreeDepth)
	require.NoError(t, err, "Could not setup deposit trie")
	for _, dp := range append(readyDeposits, recentDeposits...) {
		depositHash, err := dp.Deposit.Data.HashTreeRoot()
		require.NoError(t, err, "Unable to determine hashed value of deposit")

		assert.NoError(t, depositTrie.Insert(depositHash[:], int(dp.Index)))
		assert.NoError(t, depositCache.InsertDeposit(ctx, dp.Deposit, dp.Eth1BlockHeight, dp.Index, depositTrie.HashTreeRoot()))
	}
	for _, dp := range recentDeposits {
		depositCache.InsertPendingDeposit(ctx, dp.Deposit, dp.Eth1BlockHeight, dp.Index, depositTrie.HashTreeRoot())
	}

	blk := util.NewBeaconBlock()
	blk.Block.Slot = beaconState.Slot()

	blkRoot, err := blk.HashTreeRoot()
	require.NoError(t, err)

	bs := &Server{
		ChainStartFetcher:      p,
		Eth1InfoFetcher:        p,
		Eth1BlockFetcher:       p,
		DepositFetcher:         depositCache,
		PendingDepositsFetcher: depositCache,
		BlockReceiver:          &mock.ChainService{State: beaconState, Root: blkRoot[:]},
		HeadFetcher:            &mock.ChainService{State: beaconState, Root: blkRoot[:]},
	}

	deposits, err := bs.deposits(ctx, beaconState, &ethpb.Eth1Data{})
	require.NoError(t, err)
	assert.Equal(t, 0, len(deposits), "Received unexpected list of deposits")

	// It should not return the recent deposits after their follow window.
	// as latest block number makes no difference in retrieval of deposits
	p.LatestBlockNumber = big.NewInt(0).Add(p.LatestBlockNumber, big.NewInt(10000))
	deposits, err = bs.deposits(ctx, beaconState, &ethpb.Eth1Data{})
	require.NoError(t, err)
	assert.Equal(t, 0, len(deposits), "Received unexpected number of pending deposits")
}

func TestProposer_PendingDeposits_FollowsCorrectEth1Block(t *testing.T) {
	ctx := context.Background()

	height := big.NewInt(int64(params.BeaconConfig().Eth1FollowDistance))
	newHeight := big.NewInt(height.Int64() + 11000)
	p := &mockPOW.POWChain{
		LatestBlockNumber: height,
		HashesByHeight: map[int][]byte{
			int(height.Int64()):    []byte("0x0"),
			int(newHeight.Int64()): []byte("0x1"),
		},
	}

	var votes []*ethpb.Eth1Data

	vote := &ethpb.Eth1Data{
		BlockHash:    bytesutil.PadTo([]byte("0x1"), 32),
		DepositRoot:  make([]byte, 32),
		DepositCount: 7,
	}
	period := uint64(params.BeaconConfig().SlotsPerEpoch.Mul(uint64(params.BeaconConfig().EpochsPerEth1VotingPeriod)))
	for i := 0; i <= int(period/2); i++ {
		votes = append(votes, vote)
	}

	beaconState, err := v1.InitializeFromProto(&ethpb.BeaconState{
		Eth1Data: &ethpb.Eth1Data{
			BlockHash:    []byte("0x0"),
			DepositRoot:  make([]byte, 32),
			DepositCount: 5,
		},
		Eth1DepositIndex: 1,
		Eth1DataVotes:    votes,
	})
	require.NoError(t, err)
	blk := util.NewBeaconBlock()
	blk.Block.Slot = beaconState.Slot()

	blkRoot, err := blk.HashTreeRoot()
	require.NoError(t, err)

	var mockSig [96]byte
	var mockCreds [32]byte

	// Using the merkleTreeIndex as the block number for this test...
	readyDeposits := []*ethpb.DepositContainer{
		{
			Index:           0,
			Eth1BlockHeight: 8,
			Deposit: &ethpb.Deposit{
				Data: &ethpb.Deposit_Data{
					PublicKey:             bytesutil.PadTo([]byte("a"), 48),
					Signature:             mockSig[:],
					WithdrawalCredentials: mockCreds[:],
				}},
		},
		{
			Index:           1,
			Eth1BlockHeight: 14,
			Deposit: &ethpb.Deposit{
				Data: &ethpb.Deposit_Data{
					PublicKey:             bytesutil.PadTo([]byte("b"), 48),
					Signature:             mockSig[:],
					WithdrawalCredentials: mockCreds[:],
				}},
		},
	}

	recentDeposits := []*ethpb.DepositContainer{
		{
			Index:           2,
			Eth1BlockHeight: 5000,
			Deposit: &ethpb.Deposit{
				Data: &ethpb.Deposit_Data{
					PublicKey:             bytesutil.PadTo([]byte("c"), 48),
					Signature:             mockSig[:],
					WithdrawalCredentials: mockCreds[:],
				}},
		},
		{
			Index:           3,
			Eth1BlockHeight: 6000,
			Deposit: &ethpb.Deposit{
				Data: &ethpb.Deposit_Data{
					PublicKey:             bytesutil.PadTo([]byte("d"), 48),
					Signature:             mockSig[:],
					WithdrawalCredentials: mockCreds[:],
				}},
		},
	}

	depositCache, err := depositcache.New()
	require.NoError(t, err)

	depositTrie, err := trie.NewTrie(params.BeaconConfig().DepositContractTreeDepth)
	require.NoError(t, err, "Could not setup deposit trie")
	for _, dp := range append(readyDeposits, recentDeposits...) {
		depositHash, err := dp.Deposit.Data.HashTreeRoot()
		require.NoError(t, err, "Unable to determine hashed value of deposit")

		assert.NoError(t, depositTrie.Insert(depositHash[:], int(dp.Index)))
		assert.NoError(t, depositCache.InsertDeposit(ctx, dp.Deposit, dp.Eth1BlockHeight, dp.Index, depositTrie.HashTreeRoot()))
	}
	for _, dp := range recentDeposits {
		depositCache.InsertPendingDeposit(ctx, dp.Deposit, dp.Eth1BlockHeight, dp.Index, depositTrie.HashTreeRoot())
	}

	bs := &Server{
		ChainStartFetcher:      p,
		Eth1InfoFetcher:        p,
		Eth1BlockFetcher:       p,
		DepositFetcher:         depositCache,
		PendingDepositsFetcher: depositCache,
		BlockReceiver:          &mock.ChainService{State: beaconState, Root: blkRoot[:]},
		HeadFetcher:            &mock.ChainService{State: beaconState, Root: blkRoot[:]},
	}

	deposits, err := bs.deposits(ctx, beaconState, &ethpb.Eth1Data{})
	require.NoError(t, err)
	assert.Equal(t, 0, len(deposits), "Received unexpected list of deposits")

	// It should also return the recent deposits after their follow window.
	p.LatestBlockNumber = big.NewInt(0).Add(p.LatestBlockNumber, big.NewInt(10000))
	// we should get our pending deposits once this vote pushes the vote tally to include
	// the updated eth1 data.
	deposits, err = bs.deposits(ctx, beaconState, vote)
	require.NoError(t, err)
	assert.Equal(t, len(recentDeposits), len(deposits), "Received unexpected number of pending deposits")
}

func TestProposer_PendingDeposits_CantReturnBelowStateEth1DepositIndex(t *testing.T) {
	ctx := context.Background()
	height := big.NewInt(int64(params.BeaconConfig().Eth1FollowDistance))
	p := &mockPOW.POWChain{
		LatestBlockNumber: height,
		HashesByHeight: map[int][]byte{
			int(height.Int64()): []byte("0x0"),
		},
	}

	beaconState, err := util.NewBeaconState()
	require.NoError(t, err)
	require.NoError(t, beaconState.SetEth1Data(&ethpb.Eth1Data{
		BlockHash:    bytesutil.PadTo([]byte("0x0"), 32),
		DepositRoot:  make([]byte, 32),
		DepositCount: 100,
	}))
	require.NoError(t, beaconState.SetEth1DepositIndex(10))
	blk := util.NewBeaconBlock()
	blk.Block.Slot = beaconState.Slot()
	blkRoot, err := blk.HashTreeRoot()
	require.NoError(t, err)

	var mockSig [96]byte
	var mockCreds [32]byte

	readyDeposits := []*ethpb.DepositContainer{
		{
			Index: 0,
			Deposit: &ethpb.Deposit{
				Data: &ethpb.Deposit_Data{
					PublicKey:             bytesutil.PadTo([]byte("a"), 48),
					Signature:             mockSig[:],
					WithdrawalCredentials: mockCreds[:],
				}},
		},
		{
			Index: 1,
			Deposit: &ethpb.Deposit{
				Data: &ethpb.Deposit_Data{
					PublicKey:             bytesutil.PadTo([]byte("b"), 48),
					Signature:             mockSig[:],
					WithdrawalCredentials: mockCreds[:],
				}},
		},
	}

	var recentDeposits []*ethpb.DepositContainer
	for i := int64(2); i < 16; i++ {
		recentDeposits = append(recentDeposits, &ethpb.DepositContainer{
			Index: i,
			Deposit: &ethpb.Deposit{
				Data: &ethpb.Deposit_Data{
					PublicKey:             bytesutil.PadTo([]byte{byte(i)}, 48),
					Signature:             mockSig[:],
					WithdrawalCredentials: mockCreds[:],
				}},
		})
	}
	depositTrie, err := trie.NewTrie(params.BeaconConfig().DepositContractTreeDepth)
	require.NoError(t, err, "Could not setup deposit trie")

	depositCache, err := depositcache.New()
	require.NoError(t, err)

	for _, dp := range append(readyDeposits, recentDeposits...) {
		depositHash, err := dp.Deposit.Data.HashTreeRoot()
		require.NoError(t, err, "Unable to determine hashed value of deposit")

		assert.NoError(t, depositTrie.Insert(depositHash[:], int(dp.Index)))
		assert.NoError(t, depositCache.InsertDeposit(ctx, dp.Deposit, uint64(dp.Index), dp.Index, depositTrie.HashTreeRoot()))
	}
	for _, dp := range recentDeposits {
		depositCache.InsertPendingDeposit(ctx, dp.Deposit, uint64(dp.Index), dp.Index, depositTrie.HashTreeRoot())
	}

	bs := &Server{
		ChainStartFetcher:      p,
		Eth1InfoFetcher:        p,
		Eth1BlockFetcher:       p,
		DepositFetcher:         depositCache,
		PendingDepositsFetcher: depositCache,
		BlockReceiver:          &mock.ChainService{State: beaconState, Root: blkRoot[:]},
		HeadFetcher:            &mock.ChainService{State: beaconState, Root: blkRoot[:]},
	}

	// It should also return the recent deposits after their follow window.
	p.LatestBlockNumber = big.NewInt(0).Add(p.LatestBlockNumber, big.NewInt(10000))
	deposits, err := bs.deposits(ctx, beaconState, &ethpb.Eth1Data{})
	require.NoError(t, err)

	expectedDeposits := 6
	assert.Equal(t, expectedDeposits, len(deposits), "Received unexpected number of pending deposits")
}

func TestProposer_PendingDeposits_CantReturnMoreThanMax(t *testing.T) {
	ctx := context.Background()

	height := big.NewInt(int64(params.BeaconConfig().Eth1FollowDistance))
	p := &mockPOW.POWChain{
		LatestBlockNumber: height,
		HashesByHeight: map[int][]byte{
			int(height.Int64()): []byte("0x0"),
		},
	}

	beaconState, err := v1.InitializeFromProto(&ethpb.BeaconState{
		Eth1Data: &ethpb.Eth1Data{
			BlockHash:    bytesutil.PadTo([]byte("0x0"), 32),
			DepositRoot:  make([]byte, 32),
			DepositCount: 100,
		},
		Eth1DepositIndex: 2,
	})
	require.NoError(t, err)
	blk := util.NewBeaconBlock()
	blk.Block.Slot = beaconState.Slot()
	blkRoot, err := blk.HashTreeRoot()
	require.NoError(t, err)
	var mockSig [96]byte
	var mockCreds [32]byte

	readyDeposits := []*ethpb.DepositContainer{
		{
			Index: 0,
			Deposit: &ethpb.Deposit{
				Data: &ethpb.Deposit_Data{
					PublicKey:             bytesutil.PadTo([]byte("a"), 48),
					Signature:             mockSig[:],
					WithdrawalCredentials: mockCreds[:],
				}},
		},
		{
			Index: 1,
			Deposit: &ethpb.Deposit{
				Data: &ethpb.Deposit_Data{
					PublicKey:             bytesutil.PadTo([]byte("b"), 48),
					Signature:             mockSig[:],
					WithdrawalCredentials: mockCreds[:],
				}},
		},
	}

	var recentDeposits []*ethpb.DepositContainer
	for i := int64(2); i < 22; i++ {
		recentDeposits = append(recentDeposits, &ethpb.DepositContainer{
			Index: i,
			Deposit: &ethpb.Deposit{
				Data: &ethpb.Deposit_Data{
					PublicKey:             bytesutil.PadTo([]byte{byte(i)}, 48),
					Signature:             mockSig[:],
					WithdrawalCredentials: mockCreds[:],
				}},
		})
	}
	depositTrie, err := trie.NewTrie(params.BeaconConfig().DepositContractTreeDepth)
	require.NoError(t, err, "Could not setup deposit trie")

	depositCache, err := depositcache.New()
	require.NoError(t, err)

	for _, dp := range append(readyDeposits, recentDeposits...) {
		depositHash, err := dp.Deposit.Data.HashTreeRoot()
		require.NoError(t, err, "Unable to determine hashed value of deposit")

		assert.NoError(t, depositTrie.Insert(depositHash[:], int(dp.Index)))
		assert.NoError(t, depositCache.InsertDeposit(ctx, dp.Deposit, height.Uint64(), dp.Index, depositTrie.HashTreeRoot()))
	}
	for _, dp := range recentDeposits {
		depositCache.InsertPendingDeposit(ctx, dp.Deposit, height.Uint64(), dp.Index, depositTrie.HashTreeRoot())
	}

	bs := &Server{
		ChainStartFetcher:      p,
		Eth1InfoFetcher:        p,
		Eth1BlockFetcher:       p,
		DepositFetcher:         depositCache,
		PendingDepositsFetcher: depositCache,
		BlockReceiver:          &mock.ChainService{State: beaconState, Root: blkRoot[:]},
		HeadFetcher:            &mock.ChainService{State: beaconState, Root: blkRoot[:]},
	}

	// It should also return the recent deposits after their follow window.
	p.LatestBlockNumber = big.NewInt(0).Add(p.LatestBlockNumber, big.NewInt(10000))
	deposits, err := bs.deposits(ctx, beaconState, &ethpb.Eth1Data{})
	require.NoError(t, err)
	assert.Equal(t, params.BeaconConfig().MaxDeposits, uint64(len(deposits)), "Received unexpected number of pending deposits")
}

func TestProposer_PendingDeposits_CantReturnMoreThanDepositCount(t *testing.T) {
	ctx := context.Background()

	height := big.NewInt(int64(params.BeaconConfig().Eth1FollowDistance))
	p := &mockPOW.POWChain{
		LatestBlockNumber: height,
		HashesByHeight: map[int][]byte{
			int(height.Int64()): []byte("0x0"),
		},
	}

	beaconState, err := v1.InitializeFromProto(&ethpb.BeaconState{
		Eth1Data: &ethpb.Eth1Data{
			BlockHash:    bytesutil.PadTo([]byte("0x0"), 32),
			DepositRoot:  make([]byte, 32),
			DepositCount: 5,
		},
		Eth1DepositIndex: 2,
	})
	require.NoError(t, err)
	blk := util.NewBeaconBlock()
	blk.Block.Slot = beaconState.Slot()
	blkRoot, err := blk.HashTreeRoot()
	require.NoError(t, err)
	var mockSig [96]byte
	var mockCreds [32]byte

	readyDeposits := []*ethpb.DepositContainer{
		{
			Index: 0,
			Deposit: &ethpb.Deposit{
				Data: &ethpb.Deposit_Data{
					PublicKey:             bytesutil.PadTo([]byte("a"), 48),
					Signature:             mockSig[:],
					WithdrawalCredentials: mockCreds[:],
				}},
		},
		{
			Index: 1,
			Deposit: &ethpb.Deposit{
				Data: &ethpb.Deposit_Data{
					PublicKey:             bytesutil.PadTo([]byte("b"), 48),
					Signature:             mockSig[:],
					WithdrawalCredentials: mockCreds[:],
				}},
		},
	}

	var recentDeposits []*ethpb.DepositContainer
	for i := int64(2); i < 22; i++ {
		recentDeposits = append(recentDeposits, &ethpb.DepositContainer{
			Index: i,
			Deposit: &ethpb.Deposit{
				Data: &ethpb.Deposit_Data{
					PublicKey:             bytesutil.PadTo([]byte{byte(i)}, 48),
					Signature:             mockSig[:],
					WithdrawalCredentials: mockCreds[:],
				}},
		})
	}
	depositTrie, err := trie.NewTrie(params.BeaconConfig().DepositContractTreeDepth)
	require.NoError(t, err, "Could not setup deposit trie")

	depositCache, err := depositcache.New()
	require.NoError(t, err)

	for _, dp := range append(readyDeposits, recentDeposits...) {
		depositHash, err := dp.Deposit.Data.HashTreeRoot()
		require.NoError(t, err, "Unable to determine hashed value of deposit")

		assert.NoError(t, depositTrie.Insert(depositHash[:], int(dp.Index)))
		assert.NoError(t, depositCache.InsertDeposit(ctx, dp.Deposit, uint64(dp.Index), dp.Index, depositTrie.HashTreeRoot()))
	}
	for _, dp := range recentDeposits {
		depositCache.InsertPendingDeposit(ctx, dp.Deposit, uint64(dp.Index), dp.Index, depositTrie.HashTreeRoot())
	}

	bs := &Server{
		BlockReceiver:          &mock.ChainService{State: beaconState, Root: blkRoot[:]},
		HeadFetcher:            &mock.ChainService{State: beaconState, Root: blkRoot[:]},
		ChainStartFetcher:      p,
		Eth1InfoFetcher:        p,
		Eth1BlockFetcher:       p,
		DepositFetcher:         depositCache,
		PendingDepositsFetcher: depositCache,
	}

	// It should also return the recent deposits after their follow window.
	p.LatestBlockNumber = big.NewInt(0).Add(p.LatestBlockNumber, big.NewInt(10000))
	deposits, err := bs.deposits(ctx, beaconState, &ethpb.Eth1Data{})
	require.NoError(t, err)
	assert.Equal(t, 3, len(deposits), "Received unexpected number of pending deposits")
}

func TestProposer_DepositTrie_UtilizesCachedFinalizedDeposits(t *testing.T) {
	ctx := context.Background()

	height := big.NewInt(int64(params.BeaconConfig().Eth1FollowDistance))
	p := &mockPOW.POWChain{
		LatestBlockNumber: height,
		HashesByHeight: map[int][]byte{
			int(height.Int64()): []byte("0x0"),
		},
	}

	beaconState, err := v1.InitializeFromProto(&ethpb.BeaconState{
		Eth1Data: &ethpb.Eth1Data{
			BlockHash:    bytesutil.PadTo([]byte("0x0"), 32),
			DepositRoot:  make([]byte, 32),
			DepositCount: 4,
		},
		Eth1DepositIndex: 1,
	})
	require.NoError(t, err)
	blk := util.NewBeaconBlock()
	blk.Block.Slot = beaconState.Slot()

	blkRoot, err := blk.Block.HashTreeRoot()
	require.NoError(t, err)

	var mockSig [96]byte
	var mockCreds [32]byte

	// Using the merkleTreeIndex as the block number for this test...
	finalizedDeposits := []*ethpb.DepositContainer{
		{
			Index:           0,
			Eth1BlockHeight: 10,
			Deposit: &ethpb.Deposit{
				Data: &ethpb.Deposit_Data{
					PublicKey:             bytesutil.PadTo([]byte("a"), 48),
					Signature:             mockSig[:],
					WithdrawalCredentials: mockCreds[:],
				}},
		},
		{
			Index:           1,
			Eth1BlockHeight: 10,
			Deposit: &ethpb.Deposit{
				Data: &ethpb.Deposit_Data{
					PublicKey:             bytesutil.PadTo([]byte("b"), 48),
					Signature:             mockSig[:],
					WithdrawalCredentials: mockCreds[:],
				}},
		},
	}

	recentDeposits := []*ethpb.DepositContainer{
		{
			Index:           2,
			Eth1BlockHeight: 11,
			Deposit: &ethpb.Deposit{
				Data: &ethpb.Deposit_Data{
					PublicKey:             bytesutil.PadTo([]byte("c"), 48),
					Signature:             mockSig[:],
					WithdrawalCredentials: mockCreds[:],
				}},
		},
		{
			Index:           3,
			Eth1BlockHeight: 11,
			Deposit: &ethpb.Deposit{
				Data: &ethpb.Deposit_Data{
					PublicKey:             bytesutil.PadTo([]byte("d"), 48),
					Signature:             mockSig[:],
					WithdrawalCredentials: mockCreds[:],
				}},
		},
	}

	depositCache, err := depositcache.New()
	require.NoError(t, err)

	depositTrie, err := trie.NewTrie(params.BeaconConfig().DepositContractTreeDepth)
	require.NoError(t, err, "Could not setup deposit trie")
	for _, dp := range append(finalizedDeposits, recentDeposits...) {
		depositHash, err := dp.Deposit.Data.HashTreeRoot()
		require.NoError(t, err, "Unable to determine hashed value of deposit")

		assert.NoError(t, depositTrie.Insert(depositHash[:], int(dp.Index)))
		assert.NoError(t, depositCache.InsertDeposit(ctx, dp.Deposit, dp.Eth1BlockHeight, dp.Index, depositTrie.HashTreeRoot()))
	}
	for _, dp := range recentDeposits {
		depositCache.InsertPendingDeposit(ctx, dp.Deposit, dp.Eth1BlockHeight, dp.Index, depositTrie.HashTreeRoot())
	}

	bs := &Server{
		ChainStartFetcher:      p,
		Eth1InfoFetcher:        p,
		Eth1BlockFetcher:       p,
		DepositFetcher:         depositCache,
		PendingDepositsFetcher: depositCache,
		BlockReceiver:          &mock.ChainService{State: beaconState, Root: blkRoot[:]},
		HeadFetcher:            &mock.ChainService{State: beaconState, Root: blkRoot[:]},
	}

	trie, err := bs.depositTrie(ctx, &ethpb.Eth1Data{}, big.NewInt(int64(params.BeaconConfig().Eth1FollowDistance)))
	require.NoError(t, err)

	actualRoot := trie.HashTreeRoot()
	expectedRoot := depositTrie.HashTreeRoot()
	assert.Equal(t, expectedRoot, actualRoot, "Incorrect deposit trie root")
}

func TestProposer_DepositTrie_RebuildTrie(t *testing.T) {
	ctx := context.Background()

	height := big.NewInt(int64(params.BeaconConfig().Eth1FollowDistance))
	p := &mockPOW.POWChain{
		LatestBlockNumber: height,
		HashesByHeight: map[int][]byte{
			int(height.Int64()): []byte("0x0"),
		},
	}

	beaconState, err := v1.InitializeFromProto(&ethpb.BeaconState{
		Eth1Data: &ethpb.Eth1Data{
			BlockHash:    bytesutil.PadTo([]byte("0x0"), 32),
			DepositRoot:  make([]byte, 32),
			DepositCount: 4,
		},
		Eth1DepositIndex: 1,
	})
	require.NoError(t, err)
	blk := util.NewBeaconBlock()
	blk.Block.Slot = beaconState.Slot()

	blkRoot, err := blk.Block.HashTreeRoot()
	require.NoError(t, err)

	var mockSig [96]byte
	var mockCreds [32]byte

	// Using the merkleTreeIndex as the block number for this test...
	finalizedDeposits := []*ethpb.DepositContainer{
		{
			Index:           0,
			Eth1BlockHeight: 10,
			Deposit: &ethpb.Deposit{
				Data: &ethpb.Deposit_Data{
					PublicKey:             bytesutil.PadTo([]byte("a"), 48),
					Signature:             mockSig[:],
					WithdrawalCredentials: mockCreds[:],
				}},
		},
		{
			Index:           1,
			Eth1BlockHeight: 10,
			Deposit: &ethpb.Deposit{
				Data: &ethpb.Deposit_Data{
					PublicKey:             bytesutil.PadTo([]byte("b"), 48),
					Signature:             mockSig[:],
					WithdrawalCredentials: mockCreds[:],
				}},
		},
	}

	recentDeposits := []*ethpb.DepositContainer{
		{
			Index:           2,
			Eth1BlockHeight: 11,
			Deposit: &ethpb.Deposit{
				Data: &ethpb.Deposit_Data{
					PublicKey:             bytesutil.PadTo([]byte("c"), 48),
					Signature:             mockSig[:],
					WithdrawalCredentials: mockCreds[:],
				}},
		},
		{
			Index:           3,
			Eth1BlockHeight: 11,
			Deposit: &ethpb.Deposit{
				Data: &ethpb.Deposit_Data{
					PublicKey:             bytesutil.PadTo([]byte("d"), 48),
					Signature:             mockSig[:],
					WithdrawalCredentials: mockCreds[:],
				}},
		},
	}

	depositCache, err := depositcache.New()
	require.NoError(t, err)

	depositTrie, err := trie.NewTrie(params.BeaconConfig().DepositContractTreeDepth)
	require.NoError(t, err, "Could not setup deposit trie")
	for _, dp := range append(finalizedDeposits, recentDeposits...) {
		depositHash, err := dp.Deposit.Data.HashTreeRoot()
		require.NoError(t, err, "Unable to determine hashed value of deposit")

		assert.NoError(t, depositTrie.Insert(depositHash[:], int(dp.Index)))
		assert.NoError(t, depositCache.InsertDeposit(ctx, dp.Deposit, dp.Eth1BlockHeight, dp.Index, depositTrie.HashTreeRoot()))
	}
	for _, dp := range recentDeposits {
		depositCache.InsertPendingDeposit(ctx, dp.Deposit, dp.Eth1BlockHeight, dp.Index, depositTrie.HashTreeRoot())
	}
	d := depositCache.AllDepositContainers(ctx)
	origDeposit, ok := proto.Clone(d[0].Deposit).(*ethpb.Deposit)
	assert.Equal(t, true, ok)
	junkCreds := mockCreds
	copy(junkCreds[:1], []byte{'A'})
	// Mutate it since its a pointer
	d[0].Deposit.Data.WithdrawalCredentials = junkCreds[:]
	// Insert junk to corrupt trie.
	depositCache.InsertFinalizedDeposits(ctx, 2)

	// Add original back
	d[0].Deposit = origDeposit

	bs := &Server{
		ChainStartFetcher:      p,
		Eth1InfoFetcher:        p,
		Eth1BlockFetcher:       p,
		DepositFetcher:         depositCache,
		PendingDepositsFetcher: depositCache,
		BlockReceiver:          &mock.ChainService{State: beaconState, Root: blkRoot[:]},
		HeadFetcher:            &mock.ChainService{State: beaconState, Root: blkRoot[:]},
	}

	trie, err := bs.depositTrie(ctx, &ethpb.Eth1Data{}, big.NewInt(int64(params.BeaconConfig().Eth1FollowDistance)))
	require.NoError(t, err)

	expectedRoot := depositTrie.HashTreeRoot()
	actualRoot := trie.HashTreeRoot()
	assert.Equal(t, expectedRoot, actualRoot, "Incorrect deposit trie root")

}

func TestProposer_ValidateDepositTrie(t *testing.T) {
	tt := []struct {
		name            string
		eth1dataCreator func() *ethpb.Eth1Data
		trieCreator     func() *trie.SparseMerkleTrie
		success         bool
	}{
		{
			name: "invalid trie items",
			eth1dataCreator: func() *ethpb.Eth1Data {
				return &ethpb.Eth1Data{DepositRoot: []byte{}, DepositCount: 10, BlockHash: []byte{}}
			},
			trieCreator: func() *trie.SparseMerkleTrie {
				trie, err := trie.NewTrie(params.BeaconConfig().DepositContractTreeDepth)
				assert.NoError(t, err)
				return trie
			},
			success: false,
		},
		{
			name: "invalid deposit root",
			eth1dataCreator: func() *ethpb.Eth1Data {
				trie, err := trie.NewTrie(params.BeaconConfig().DepositContractTreeDepth)
				assert.NoError(t, err)
				assert.NoError(t, trie.Insert([]byte{'a'}, 0))
				assert.NoError(t, trie.Insert([]byte{'b'}, 1))
				assert.NoError(t, trie.Insert([]byte{'c'}, 2))
				return &ethpb.Eth1Data{DepositRoot: []byte{'B'}, DepositCount: 3, BlockHash: []byte{}}
			},
			trieCreator: func() *trie.SparseMerkleTrie {
				trie, err := trie.NewTrie(params.BeaconConfig().DepositContractTreeDepth)
				assert.NoError(t, err)
				assert.NoError(t, trie.Insert([]byte{'a'}, 0))
				assert.NoError(t, trie.Insert([]byte{'b'}, 1))
				assert.NoError(t, trie.Insert([]byte{'c'}, 2))
				return trie
			},
			success: false,
		},
		{
			name: "valid deposit trie",
			eth1dataCreator: func() *ethpb.Eth1Data {
				trie, err := trie.NewTrie(params.BeaconConfig().DepositContractTreeDepth)
				assert.NoError(t, err)
				assert.NoError(t, trie.Insert([]byte{'a'}, 0))
				assert.NoError(t, trie.Insert([]byte{'b'}, 1))
				assert.NoError(t, trie.Insert([]byte{'c'}, 2))
				rt := trie.HashTreeRoot()
				return &ethpb.Eth1Data{DepositRoot: rt[:], DepositCount: 3, BlockHash: []byte{}}
			},
			trieCreator: func() *trie.SparseMerkleTrie {
				trie, err := trie.NewTrie(params.BeaconConfig().DepositContractTreeDepth)
				assert.NoError(t, err)
				assert.NoError(t, trie.Insert([]byte{'a'}, 0))
				assert.NoError(t, trie.Insert([]byte{'b'}, 1))
				assert.NoError(t, trie.Insert([]byte{'c'}, 2))
				return trie
			},
			success: true,
		},
	}

	for _, test := range tt {
		t.Run(test.name, func(t *testing.T) {
			valid, err := validateDepositTrie(test.trieCreator(), test.eth1dataCreator())
			assert.Equal(t, test.success, valid)
			if valid {
				assert.NoError(t, err)
			}
		})
	}
}

func TestProposer_Eth1Data_MajorityVote(t *testing.T) {
	slot := types.Slot(64)
	earliestValidTime, latestValidTime := majorityVoteBoundaryTime(slot)

	dc := ethpb.DepositContainer{
		Index:           0,
		Eth1BlockHeight: 0,
		Deposit: &ethpb.Deposit{
			Data: &ethpb.Deposit_Data{
				PublicKey:             bytesutil.PadTo([]byte("a"), 48),
				Signature:             make([]byte, 96),
				WithdrawalCredentials: make([]byte, 32),
			}},
	}
	depositTrie, err := trie.NewTrie(params.BeaconConfig().DepositContractTreeDepth)
	require.NoError(t, err)
	depositCache, err := depositcache.New()
	require.NoError(t, err)
	assert.NoError(t, depositCache.InsertDeposit(context.Background(), dc.Deposit, dc.Eth1BlockHeight, dc.Index, depositTrie.HashTreeRoot()))

	t.Run("choose highest count", func(t *testing.T) {
		t.Skip()
		p := mockPOW.NewPOWChain().
			InsertBlock(50, earliestValidTime, []byte("earliest")).
			InsertBlock(51, earliestValidTime+1, []byte("first")).
			InsertBlock(52, earliestValidTime+2, []byte("second")).
			InsertBlock(100, latestValidTime, []byte("latest"))

		beaconState, err := v1.InitializeFromProto(&ethpb.BeaconState{
			Slot: slot,
			Eth1DataVotes: []*ethpb.Eth1Data{
				{BlockHash: []byte("first"), DepositCount: 1},
				{BlockHash: []byte("first"), DepositCount: 1},
				{BlockHash: []byte("second"), DepositCount: 1},
			},
		})
		require.NoError(t, err)

		ps := &Server{
			ChainStartFetcher: p,
			Eth1InfoFetcher:   p,
			Eth1BlockFetcher:  p,
			BlockFetcher:      p,
			DepositFetcher:    depositCache,
			HeadFetcher:       &mock.ChainService{ETH1Data: &ethpb.Eth1Data{DepositCount: 1}},
		}

		ctx := context.Background()
		majorityVoteEth1Data, err := ps.eth1DataMajorityVote(ctx, beaconState)
		require.NoError(t, err)

		hash := majorityVoteEth1Data.BlockHash

		expectedHash := []byte("first")
		assert.DeepEqual(t, expectedHash, hash)
	})

	t.Run("highest count at earliest valid time - choose highest count", func(t *testing.T) {
		t.Skip()
		p := mockPOW.NewPOWChain().
			InsertBlock(50, earliestValidTime, []byte("earliest")).
			InsertBlock(52, earliestValidTime+2, []byte("second")).
			InsertBlock(100, latestValidTime, []byte("latest"))

		beaconState, err := v1.InitializeFromProto(&ethpb.BeaconState{
			Slot: slot,
			Eth1DataVotes: []*ethpb.Eth1Data{
				{BlockHash: []byte("earliest"), DepositCount: 1},
				{BlockHash: []byte("earliest"), DepositCount: 1},
				{BlockHash: []byte("second"), DepositCount: 1},
			},
		})
		require.NoError(t, err)

		ps := &Server{
			ChainStartFetcher: p,
			Eth1InfoFetcher:   p,
			Eth1BlockFetcher:  p,
			BlockFetcher:      p,
			DepositFetcher:    depositCache,
			HeadFetcher:       &mock.ChainService{ETH1Data: &ethpb.Eth1Data{DepositCount: 1}},
		}

		ctx := context.Background()
		majorityVoteEth1Data, err := ps.eth1DataMajorityVote(ctx, beaconState)
		require.NoError(t, err)

		hash := majorityVoteEth1Data.BlockHash

		expectedHash := []byte("earliest")
		assert.DeepEqual(t, expectedHash, hash)
	})

	t.Run("highest count at latest valid time - choose highest count", func(t *testing.T) {
		t.Skip()
		p := mockPOW.NewPOWChain().
			InsertBlock(50, earliestValidTime, []byte("earliest")).
			InsertBlock(51, earliestValidTime+1, []byte("first")).
			InsertBlock(100, latestValidTime, []byte("latest"))

		beaconState, err := v1.InitializeFromProto(&ethpb.BeaconState{
			Slot: slot,
			Eth1DataVotes: []*ethpb.Eth1Data{
				{BlockHash: []byte("first"), DepositCount: 1},
				{BlockHash: []byte("latest"), DepositCount: 1},
				{BlockHash: []byte("latest"), DepositCount: 1},
			},
		})
		require.NoError(t, err)

		ps := &Server{
			ChainStartFetcher: p,
			Eth1InfoFetcher:   p,
			Eth1BlockFetcher:  p,
			BlockFetcher:      p,
			DepositFetcher:    depositCache,
			HeadFetcher:       &mock.ChainService{ETH1Data: &ethpb.Eth1Data{DepositCount: 1}},
		}

		ctx := context.Background()
		majorityVoteEth1Data, err := ps.eth1DataMajorityVote(ctx, beaconState)
		require.NoError(t, err)

		hash := majorityVoteEth1Data.BlockHash

		expectedHash := []byte("latest")
		assert.DeepEqual(t, expectedHash, hash)
	})

	t.Run("highest count before range - choose highest count within range", func(t *testing.T) {
		t.Skip()
		p := mockPOW.NewPOWChain().
			InsertBlock(49, earliestValidTime-1, []byte("before_range")).
			InsertBlock(50, earliestValidTime, []byte("earliest")).
			InsertBlock(51, earliestValidTime+1, []byte("first")).
			InsertBlock(100, latestValidTime, []byte("latest"))

		beaconState, err := v1.InitializeFromProto(&ethpb.BeaconState{
			Slot: slot,
			Eth1DataVotes: []*ethpb.Eth1Data{
				{BlockHash: []byte("before_range"), DepositCount: 1},
				{BlockHash: []byte("before_range"), DepositCount: 1},
				{BlockHash: []byte("first"), DepositCount: 1},
			},
		})
		require.NoError(t, err)

		ps := &Server{
			ChainStartFetcher: p,
			Eth1InfoFetcher:   p,
			Eth1BlockFetcher:  p,
			BlockFetcher:      p,
			DepositFetcher:    depositCache,
			HeadFetcher:       &mock.ChainService{ETH1Data: &ethpb.Eth1Data{DepositCount: 1}},
		}

		ctx := context.Background()
		majorityVoteEth1Data, err := ps.eth1DataMajorityVote(ctx, beaconState)
		require.NoError(t, err)

		hash := majorityVoteEth1Data.BlockHash

		expectedHash := []byte("first")
		assert.DeepEqual(t, expectedHash, hash)
	})

	t.Run("highest count after range - choose highest count within range", func(t *testing.T) {
		t.Skip()
		p := mockPOW.NewPOWChain().
			InsertBlock(50, earliestValidTime, []byte("earliest")).
			InsertBlock(51, earliestValidTime+1, []byte("first")).
			InsertBlock(100, latestValidTime, []byte("latest")).
			InsertBlock(101, latestValidTime+1, []byte("after_range"))

		beaconState, err := v1.InitializeFromProto(&ethpb.BeaconState{
			Slot: slot,
			Eth1DataVotes: []*ethpb.Eth1Data{
				{BlockHash: []byte("first"), DepositCount: 1},
				{BlockHash: []byte("after_range"), DepositCount: 1},
				{BlockHash: []byte("after_range"), DepositCount: 1},
			},
		})
		require.NoError(t, err)

		ps := &Server{
			ChainStartFetcher: p,
			Eth1InfoFetcher:   p,
			Eth1BlockFetcher:  p,
			BlockFetcher:      p,
			DepositFetcher:    depositCache,
			HeadFetcher:       &mock.ChainService{ETH1Data: &ethpb.Eth1Data{DepositCount: 1}},
		}

		ctx := context.Background()
		majorityVoteEth1Data, err := ps.eth1DataMajorityVote(ctx, beaconState)
		require.NoError(t, err)

		hash := majorityVoteEth1Data.BlockHash

		expectedHash := []byte("first")
		assert.DeepEqual(t, expectedHash, hash)
	})

	t.Run("highest count on unknown block - choose known block with highest count", func(t *testing.T) {
		t.Skip()
		p := mockPOW.NewPOWChain().
			InsertBlock(50, earliestValidTime, []byte("earliest")).
			InsertBlock(51, earliestValidTime+1, []byte("first")).
			InsertBlock(52, earliestValidTime+2, []byte("second")).
			InsertBlock(100, latestValidTime, []byte("latest"))

		beaconState, err := v1.InitializeFromProto(&ethpb.BeaconState{
			Slot: slot,
			Eth1DataVotes: []*ethpb.Eth1Data{
				{BlockHash: []byte("unknown"), DepositCount: 1},
				{BlockHash: []byte("unknown"), DepositCount: 1},
				{BlockHash: []byte("first"), DepositCount: 1},
			},
		})
		require.NoError(t, err)

		ps := &Server{
			ChainStartFetcher: p,
			Eth1InfoFetcher:   p,
			Eth1BlockFetcher:  p,
			BlockFetcher:      p,
			DepositFetcher:    depositCache,
			HeadFetcher:       &mock.ChainService{ETH1Data: &ethpb.Eth1Data{DepositCount: 1}},
		}

		ctx := context.Background()
		majorityVoteEth1Data, err := ps.eth1DataMajorityVote(ctx, beaconState)
		require.NoError(t, err)

		hash := majorityVoteEth1Data.BlockHash

		expectedHash := []byte("first")
		assert.DeepEqual(t, expectedHash, hash)
	})

	t.Run("no blocks in range - choose current eth1data", func(t *testing.T) {
		p := mockPOW.NewPOWChain().
			InsertBlock(49, earliestValidTime-1, []byte("before_range")).
			InsertBlock(101, latestValidTime+1, []byte("after_range"))

		beaconState, err := v1.InitializeFromProto(&ethpb.BeaconState{
			Slot: slot,
		})
		require.NoError(t, err)

		currentEth1Data := &ethpb.Eth1Data{DepositCount: 1, BlockHash: []byte("current")}
		ps := &Server{
			ChainStartFetcher: p,
			Eth1InfoFetcher:   p,
			Eth1BlockFetcher:  p,
			BlockFetcher:      p,
			DepositFetcher:    depositCache,
			HeadFetcher:       &mock.ChainService{ETH1Data: currentEth1Data},
		}

		ctx := context.Background()
		majorityVoteEth1Data, err := ps.eth1DataMajorityVote(ctx, beaconState)
		require.NoError(t, err)

		hash := majorityVoteEth1Data.BlockHash

		expectedHash := []byte("current")
		assert.DeepEqual(t, expectedHash, hash)
	})

	t.Run("no votes in range - choose most recent block", func(t *testing.T) {
		p := mockPOW.NewPOWChain().
			InsertBlock(49, earliestValidTime-1, []byte("before_range")).
			InsertBlock(51, earliestValidTime+1, []byte("first")).
			InsertBlock(52, earliestValidTime+2, []byte("second")).
			InsertBlock(101, latestValidTime+1, []byte("after_range"))

		beaconState, err := v1.InitializeFromProto(&ethpb.BeaconState{
			Slot: slot,
			Eth1DataVotes: []*ethpb.Eth1Data{
				{BlockHash: []byte("before_range"), DepositCount: 1},
				{BlockHash: []byte("after_range"), DepositCount: 1},
			},
		})
		require.NoError(t, err)

		ps := &Server{
			ChainStartFetcher: p,
			Eth1InfoFetcher:   p,
			Eth1BlockFetcher:  p,
			BlockFetcher:      p,
			DepositFetcher:    depositCache,
			HeadFetcher:       &mock.ChainService{ETH1Data: &ethpb.Eth1Data{DepositCount: 1}},
		}

		ctx := context.Background()
		majorityVoteEth1Data, err := ps.eth1DataMajorityVote(ctx, beaconState)
		require.NoError(t, err)

		hash := majorityVoteEth1Data.BlockHash

		expectedHash := make([]byte, 32)
		copy(expectedHash, "second")
		assert.DeepEqual(t, expectedHash, hash)
	})

	t.Run("no votes - choose more recent block", func(t *testing.T) {
		p := mockPOW.NewPOWChain().
			InsertBlock(50, earliestValidTime, []byte("earliest")).
			InsertBlock(100, latestValidTime, []byte("latest"))

		beaconState, err := v1.InitializeFromProto(&ethpb.BeaconState{
			Slot:          slot,
			Eth1DataVotes: []*ethpb.Eth1Data{}})
		require.NoError(t, err)

		ps := &Server{
			ChainStartFetcher: p,
			Eth1InfoFetcher:   p,
			Eth1BlockFetcher:  p,
			BlockFetcher:      p,
			DepositFetcher:    depositCache,
			HeadFetcher:       &mock.ChainService{ETH1Data: &ethpb.Eth1Data{DepositCount: 1}},
		}

		ctx := context.Background()
		majorityVoteEth1Data, err := ps.eth1DataMajorityVote(ctx, beaconState)
		require.NoError(t, err)

		hash := majorityVoteEth1Data.BlockHash

		expectedHash := make([]byte, 32)
		copy(expectedHash, "latest")
		assert.DeepEqual(t, expectedHash, hash)
	})

	t.Run("no votes and more recent block has less deposits - choose current eth1data", func(t *testing.T) {
		p := mockPOW.NewPOWChain().
			InsertBlock(50, earliestValidTime, []byte("earliest")).
			InsertBlock(100, latestValidTime, []byte("latest"))

		beaconState, err := v1.InitializeFromProto(&ethpb.BeaconState{
			Slot: slot,
		})
		require.NoError(t, err)

		// Set the deposit count in current eth1data to exceed the latest most recent block's deposit count.
		currentEth1Data := &ethpb.Eth1Data{DepositCount: 2, BlockHash: []byte("current")}
		ps := &Server{
			ChainStartFetcher: p,
			Eth1InfoFetcher:   p,
			Eth1BlockFetcher:  p,
			BlockFetcher:      p,
			DepositFetcher:    depositCache,
			HeadFetcher:       &mock.ChainService{ETH1Data: currentEth1Data},
		}

		ctx := context.Background()
		majorityVoteEth1Data, err := ps.eth1DataMajorityVote(ctx, beaconState)
		require.NoError(t, err)

		hash := majorityVoteEth1Data.BlockHash

		expectedHash := []byte("current")
		assert.DeepEqual(t, expectedHash, hash)
	})

	t.Run("same count - choose more recent block", func(t *testing.T) {
		t.Skip()
		p := mockPOW.NewPOWChain().
			InsertBlock(50, earliestValidTime, []byte("earliest")).
			InsertBlock(51, earliestValidTime+1, []byte("first")).
			InsertBlock(52, earliestValidTime+2, []byte("second")).
			InsertBlock(100, latestValidTime, []byte("latest"))

		beaconState, err := v1.InitializeFromProto(&ethpb.BeaconState{
			Slot: slot,
			Eth1DataVotes: []*ethpb.Eth1Data{
				{BlockHash: []byte("first"), DepositCount: 1},
				{BlockHash: []byte("second"), DepositCount: 1},
			},
		})
		require.NoError(t, err)

		ps := &Server{
			ChainStartFetcher: p,
			Eth1InfoFetcher:   p,
			Eth1BlockFetcher:  p,
			BlockFetcher:      p,
			DepositFetcher:    depositCache,
			HeadFetcher:       &mock.ChainService{ETH1Data: &ethpb.Eth1Data{DepositCount: 1}},
		}

		ctx := context.Background()
		majorityVoteEth1Data, err := ps.eth1DataMajorityVote(ctx, beaconState)
		require.NoError(t, err)

		hash := majorityVoteEth1Data.BlockHash

		expectedHash := []byte("second")
		assert.DeepEqual(t, expectedHash, hash)
	})

	t.Run("highest count on block with less deposits - choose another block", func(t *testing.T) {
		t.Skip()
		p := mockPOW.NewPOWChain().
			InsertBlock(50, earliestValidTime, []byte("earliest")).
			InsertBlock(51, earliestValidTime+1, []byte("first")).
			InsertBlock(52, earliestValidTime+2, []byte("second")).
			InsertBlock(100, latestValidTime, []byte("latest"))

		beaconState, err := v1.InitializeFromProto(&ethpb.BeaconState{
			Slot: slot,
			Eth1DataVotes: []*ethpb.Eth1Data{
				{BlockHash: []byte("no_new_deposits"), DepositCount: 0},
				{BlockHash: []byte("no_new_deposits"), DepositCount: 0},
				{BlockHash: []byte("second"), DepositCount: 1},
			},
		})
		require.NoError(t, err)

		ps := &Server{
			ChainStartFetcher: p,
			Eth1InfoFetcher:   p,
			Eth1BlockFetcher:  p,
			BlockFetcher:      p,
			DepositFetcher:    depositCache,
			HeadFetcher:       &mock.ChainService{ETH1Data: &ethpb.Eth1Data{DepositCount: 1}},
		}

		ctx := context.Background()
		majorityVoteEth1Data, err := ps.eth1DataMajorityVote(ctx, beaconState)
		require.NoError(t, err)

		hash := majorityVoteEth1Data.BlockHash

		expectedHash := []byte("second")
		assert.DeepEqual(t, expectedHash, hash)
	})

	t.Run("only one block at earliest valid time - choose this block", func(t *testing.T) {
		t.Skip()
		p := mockPOW.NewPOWChain().InsertBlock(50, earliestValidTime, []byte("earliest"))

		beaconState, err := v1.InitializeFromProto(&ethpb.BeaconState{
			Slot: slot,
			Eth1DataVotes: []*ethpb.Eth1Data{
				{BlockHash: []byte("earliest"), DepositCount: 1},
			},
		})
		require.NoError(t, err)

		ps := &Server{
			ChainStartFetcher: p,
			Eth1InfoFetcher:   p,
			Eth1BlockFetcher:  p,
			BlockFetcher:      p,
			DepositFetcher:    depositCache,
			HeadFetcher:       &mock.ChainService{ETH1Data: &ethpb.Eth1Data{DepositCount: 1}},
		}

		ctx := context.Background()
		majorityVoteEth1Data, err := ps.eth1DataMajorityVote(ctx, beaconState)
		require.NoError(t, err)

		hash := majorityVoteEth1Data.BlockHash

		expectedHash := []byte("earliest")
		assert.DeepEqual(t, expectedHash, hash)
	})

	t.Run("vote on last block before range - choose next block", func(t *testing.T) {
		p := mockPOW.NewPOWChain().
			InsertBlock(49, earliestValidTime-1, []byte("before_range")).
			// It is important to have height `50` with time `earliestValidTime+1` and not `earliestValidTime`
			// because of earliest block increment in the algorithm.
			InsertBlock(50, earliestValidTime+1, []byte("first"))

		beaconState, err := v1.InitializeFromProto(&ethpb.BeaconState{
			Slot: slot,
			Eth1DataVotes: []*ethpb.Eth1Data{
				{BlockHash: []byte("before_range"), DepositCount: 1},
			},
		})
		require.NoError(t, err)

		ps := &Server{
			ChainStartFetcher: p,
			Eth1InfoFetcher:   p,
			Eth1BlockFetcher:  p,
			BlockFetcher:      p,
			DepositFetcher:    depositCache,
			HeadFetcher:       &mock.ChainService{ETH1Data: &ethpb.Eth1Data{DepositCount: 1}},
		}

		ctx := context.Background()
		majorityVoteEth1Data, err := ps.eth1DataMajorityVote(ctx, beaconState)
		require.NoError(t, err)

		hash := majorityVoteEth1Data.BlockHash

		expectedHash := make([]byte, 32)
		copy(expectedHash, "first")
		assert.DeepEqual(t, expectedHash, hash)
	})

	t.Run("no deposits - choose chain start eth1data", func(t *testing.T) {
		p := mockPOW.NewPOWChain().
			InsertBlock(50, earliestValidTime, []byte("earliest")).
			InsertBlock(100, latestValidTime, []byte("latest"))
		p.Eth1Data = &ethpb.Eth1Data{
			BlockHash: []byte("eth1data"),
		}

		depositCache, err := depositcache.New()
		require.NoError(t, err)

		beaconState, err := v1.InitializeFromProto(&ethpb.BeaconState{
			Slot: slot,
			Eth1DataVotes: []*ethpb.Eth1Data{
				{BlockHash: []byte("earliest"), DepositCount: 1},
			},
		})
		require.NoError(t, err)

		ps := &Server{
			ChainStartFetcher: p,
			Eth1InfoFetcher:   p,
			Eth1BlockFetcher:  p,
			BlockFetcher:      p,
			DepositFetcher:    depositCache,
			HeadFetcher:       &mock.ChainService{ETH1Data: &ethpb.Eth1Data{DepositCount: 0}},
		}

		ctx := context.Background()
		majorityVoteEth1Data, err := ps.eth1DataMajorityVote(ctx, beaconState)
		require.NoError(t, err)

		hash := majorityVoteEth1Data.BlockHash

		expectedHash := []byte("eth1data")
		assert.DeepEqual(t, expectedHash, hash)
	})
}

func TestProposer_FilterAttestation(t *testing.T) {
	params.SetupTestConfigCleanup(t)
	params.OverrideBeaconConfig(params.MainnetConfig())
	genesis := util.NewBeaconBlock()

	numValidators := uint64(64)
	state, privKeys := util.DeterministicGenesisState(t, numValidators)
	require.NoError(t, state.SetGenesisValidatorsRoot(params.BeaconConfig().ZeroHash[:]))
	assert.NoError(t, state.SetSlot(1))

	genesisRoot, err := genesis.Block.HashTreeRoot()
	require.NoError(t, err)

	tests := []struct {
		name         string
		wantedErr    string
		inputAtts    func() []*ethpb.Attestation
		expectedAtts func(inputAtts []*ethpb.Attestation) []*ethpb.Attestation
	}{
		{
			name: "nil attestations",
			inputAtts: func() []*ethpb.Attestation {
				return nil
			},
			expectedAtts: func(inputAtts []*ethpb.Attestation) []*ethpb.Attestation {
				return []*ethpb.Attestation{}
			},
		},
		{
			name: "invalid attestations",
			inputAtts: func() []*ethpb.Attestation {
				atts := make([]*ethpb.Attestation, 10)
				for i := 0; i < len(atts); i++ {
					atts[i] = util.HydrateAttestation(&ethpb.Attestation{
						Data: &ethpb.AttestationData{
							CommitteeIndex: types.CommitteeIndex(i),
						},
					})
				}
				return atts
			},
			expectedAtts: func(inputAtts []*ethpb.Attestation) []*ethpb.Attestation {
				return []*ethpb.Attestation{}
			},
		},
		{
			name: "filter aggregates ok",
			inputAtts: func() []*ethpb.Attestation {
				atts := make([]*ethpb.Attestation, 10)
				for i := 0; i < len(atts); i++ {
					atts[i] = util.HydrateAttestation(&ethpb.Attestation{
						Data: &ethpb.AttestationData{
							CommitteeIndex: types.CommitteeIndex(i),
							Source:         &ethpb.Checkpoint{Root: params.BeaconConfig().ZeroHash[:]},
						},
						AggregationBits: bitfield.Bitlist{0b00000110},
					})
					committee, err := helpers.BeaconCommitteeFromState(context.Background(), state, atts[i].Data.Slot, atts[i].Data.CommitteeIndex)
					assert.NoError(t, err)
					attestingIndices, err := attestation.AttestingIndices(atts[i].AggregationBits, committee)
					require.NoError(t, err)
					assert.NoError(t, err)
					domain, err := signing.Domain(state.Fork(), 0, params.BeaconConfig().DomainBeaconAttester, params.BeaconConfig().ZeroHash[:])
					require.NoError(t, err)
					sigs := make([]bls.Signature, len(attestingIndices))
					zeroSig := [96]byte{}
					atts[i].Signature = zeroSig[:]

					for i, indice := range attestingIndices {
						hashTreeRoot, err := signing.ComputeSigningRoot(atts[i].Data, domain)
						require.NoError(t, err)
						sig := privKeys[indice].Sign(hashTreeRoot[:])
						sigs[i] = sig
					}
					atts[i].Signature = bls.AggregateSignatures(sigs).Marshal()
				}
				return atts
			},
			expectedAtts: func(inputAtts []*ethpb.Attestation) []*ethpb.Attestation {
				return []*ethpb.Attestation{inputAtts[0]}
			},
		},
	}

	for _, tt := range tests {
		t.Run(tt.name, func(t *testing.T) {
			proposerServer := &Server{
				AttPool:     attestations.NewPool(),
				HeadFetcher: &mock.ChainService{State: state, Root: genesisRoot[:]},
			}
			atts := tt.inputAtts()
			received, err := proposerServer.validateAndDeleteAttsInPool(context.Background(), state, atts)
			if tt.wantedErr != "" {
				assert.ErrorContains(t, tt.wantedErr, err)
				assert.Equal(t, nil, received)
			} else {
				assert.NoError(t, err)
				assert.DeepEqual(t, tt.expectedAtts(atts), received)
			}
		})
	}
}

func TestProposer_Deposits_ReturnsEmptyList_IfLatestEth1DataEqGenesisEth1Block(t *testing.T) {
	ctx := context.Background()

	height := big.NewInt(int64(params.BeaconConfig().Eth1FollowDistance))
	p := &mockPOW.POWChain{
		LatestBlockNumber: height,
		HashesByHeight: map[int][]byte{
			int(height.Int64()): []byte("0x0"),
		},
		GenesisEth1Block: height,
	}

	beaconState, err := v1.InitializeFromProto(&ethpb.BeaconState{
		Eth1Data: &ethpb.Eth1Data{
			BlockHash:   bytesutil.PadTo([]byte("0x0"), 32),
			DepositRoot: make([]byte, 32),
		},
		Eth1DepositIndex: 2,
	})
	require.NoError(t, err)
	blk := util.NewBeaconBlock()
	blk.Block.Slot = beaconState.Slot()
	blkRoot, err := blk.Block.HashTreeRoot()
	require.NoError(t, err)

	var mockSig [96]byte
	var mockCreds [32]byte

	readyDeposits := []*ethpb.DepositContainer{
		{
			Index: 0,
			Deposit: &ethpb.Deposit{
				Data: &ethpb.Deposit_Data{
					PublicKey:             bytesutil.PadTo([]byte("a"), 48),
					Signature:             mockSig[:],
					WithdrawalCredentials: mockCreds[:],
				}},
		},
		{
			Index: 1,
			Deposit: &ethpb.Deposit{
				Data: &ethpb.Deposit_Data{
					PublicKey:             bytesutil.PadTo([]byte("b"), 48),
					Signature:             mockSig[:],
					WithdrawalCredentials: mockCreds[:],
				}},
		},
	}

	var recentDeposits []*ethpb.DepositContainer
	for i := int64(2); i < 22; i++ {
		recentDeposits = append(recentDeposits, &ethpb.DepositContainer{
			Index: i,
			Deposit: &ethpb.Deposit{
				Data: &ethpb.Deposit_Data{
					PublicKey:             bytesutil.PadTo([]byte{byte(i)}, 48),
					Signature:             mockSig[:],
					WithdrawalCredentials: mockCreds[:],
				}},
		})
	}
	depositTrie, err := trie.NewTrie(params.BeaconConfig().DepositContractTreeDepth)
	require.NoError(t, err, "Could not setup deposit trie")

	depositCache, err := depositcache.New()
	require.NoError(t, err)

	for _, dp := range append(readyDeposits, recentDeposits...) {
		depositHash, err := dp.Deposit.Data.HashTreeRoot()
		require.NoError(t, err, "Unable to determine hashed value of deposit")

		assert.NoError(t, depositTrie.Insert(depositHash[:], int(dp.Index)))
		assert.NoError(t, depositCache.InsertDeposit(ctx, dp.Deposit, uint64(dp.Index), dp.Index, depositTrie.HashTreeRoot()))
	}
	for _, dp := range recentDeposits {
		depositCache.InsertPendingDeposit(ctx, dp.Deposit, uint64(dp.Index), dp.Index, depositTrie.HashTreeRoot())
	}

	bs := &Server{
		BlockReceiver:          &mock.ChainService{State: beaconState, Root: blkRoot[:]},
		HeadFetcher:            &mock.ChainService{State: beaconState, Root: blkRoot[:]},
		ChainStartFetcher:      p,
		Eth1InfoFetcher:        p,
		Eth1BlockFetcher:       p,
		DepositFetcher:         depositCache,
		PendingDepositsFetcher: depositCache,
	}

	// It should also return the recent deposits after their follow window.
	p.LatestBlockNumber = big.NewInt(0).Add(p.LatestBlockNumber, big.NewInt(10000))
	deposits, err := bs.deposits(ctx, beaconState, &ethpb.Eth1Data{})
	require.NoError(t, err)
	assert.Equal(t, 0, len(deposits), "Received unexpected number of pending deposits")
}

func TestProposer_DeleteAttsInPool_Aggregated(t *testing.T) {
	s := &Server{
		AttPool: attestations.NewPool(),
	}
	priv, err := bls.RandKey()
	require.NoError(t, err)
	sig := priv.Sign([]byte("foo")).Marshal()
	aggregatedAtts := []*ethpb.Attestation{
		util.HydrateAttestation(&ethpb.Attestation{Data: &ethpb.AttestationData{Slot: 1}, AggregationBits: bitfield.Bitlist{0b10101}, Signature: sig}),
		util.HydrateAttestation(&ethpb.Attestation{Data: &ethpb.AttestationData{Slot: 1}, AggregationBits: bitfield.Bitlist{0b11010}, Signature: sig})}
	unaggregatedAtts := []*ethpb.Attestation{
		util.HydrateAttestation(&ethpb.Attestation{Data: &ethpb.AttestationData{Slot: 1}, AggregationBits: bitfield.Bitlist{0b10010}, Signature: sig}),
		util.HydrateAttestation(&ethpb.Attestation{Data: &ethpb.AttestationData{Slot: 1}, AggregationBits: bitfield.Bitlist{0b10100}, Signature: sig})}

	require.NoError(t, s.AttPool.SaveAggregatedAttestations(aggregatedAtts))
	require.NoError(t, s.AttPool.SaveUnaggregatedAttestations(unaggregatedAtts))

	aa, err := attaggregation.Aggregate(aggregatedAtts)
	require.NoError(t, err)
	require.NoError(t, s.deleteAttsInPool(context.Background(), append(aa, unaggregatedAtts...)))
	assert.Equal(t, 0, len(s.AttPool.AggregatedAttestations()), "Did not delete aggregated attestation")
	atts, err := s.AttPool.UnaggregatedAttestations()
	require.NoError(t, err)
	assert.Equal(t, 0, len(atts), "Did not delete unaggregated attestation")
}

func TestProposer_GetBeaconBlock_PreForkEpoch(t *testing.T) {
	db := dbutil.SetupDB(t)
	ctx := context.Background()

	params.SetupTestConfigCleanup(t)
	params.OverrideBeaconConfig(params.MainnetConfig())
	beaconState, privKeys := util.DeterministicGenesisState(t, 64)
	stateRoot, err := beaconState.HashTreeRoot(ctx)
	require.NoError(t, err, "Could not hash genesis state")

	genesis := b.NewGenesisBlock(stateRoot[:])
	genBlk := &ethpb.SignedBeaconBlock{
		Block: &ethpb.BeaconBlock{
			Slot:       genesis.Block.Slot,
			ParentRoot: genesis.Block.ParentRoot,
			StateRoot:  genesis.Block.StateRoot,
			Body: &ethpb.BeaconBlockBody{
				RandaoReveal: genesis.Block.Body.RandaoReveal,
				Graffiti:     genesis.Block.Body.Graffiti,
				Eth1Data:     genesis.Block.Body.Eth1Data,
			},
		},
		Signature: genesis.Signature,
	}
	wsb := wrapper.WrappedPhase0SignedBeaconBlock(genBlk)
	require.NoError(t, err)
	require.NoError(t, db.SaveBlock(ctx, wsb), "Could not save genesis block")

	parentRoot, err := genBlk.Block.HashTreeRoot()
	require.NoError(t, err, "Could not get signing root")
	require.NoError(t, db.SaveState(ctx, beaconState, parentRoot), "Could not save genesis state")
	require.NoError(t, db.SaveHeadBlockRoot(ctx, parentRoot), "Could not save genesis state")

	require.NoError(t, err, "Could not get signing root")
	require.NoError(t, db.SaveState(ctx, beaconState, parentRoot), "Could not save genesis state")
	require.NoError(t, db.SaveHeadBlockRoot(ctx, parentRoot), "Could not save genesis state")

	proposerServer := &Server{
		HeadFetcher:       &mock.ChainService{State: beaconState, Root: parentRoot[:]},
		SyncChecker:       &mockSync.Sync{IsSyncing: false},
		BlockReceiver:     &mock.ChainService{},
		ChainStartFetcher: &mockPOW.POWChain{},
		Eth1InfoFetcher:   &mockPOW.POWChain{},
		Eth1BlockFetcher:  &mockPOW.POWChain{},
		MockEth1Votes:     true,
		AttPool:           attestations.NewPool(),
		SlashingsPool:     slashings.NewPool(),
		ExitPool:          voluntaryexits.NewPool(),
		StateGen:          stategen.New(db),
		SyncCommitteePool: synccommittee.NewStore(),
	}

	randaoReveal, err := util.RandaoReveal(beaconState, 0, privKeys)
	require.NoError(t, err)

	graffiti := bytesutil.ToBytes32([]byte("eth2"))
	req := &ethpb.BlockRequest{
		Slot:         1,
		RandaoReveal: randaoReveal,
		Graffiti:     graffiti[:],
	}

	proposerSlashings := make([]*ethpb.ProposerSlashing, params.BeaconConfig().MaxProposerSlashings)
	for i := types.ValidatorIndex(0); uint64(i) < params.BeaconConfig().MaxProposerSlashings; i++ {
		proposerSlashing, err := util.GenerateProposerSlashingForValidator(
			beaconState,
			privKeys[i],
			i, /* validator index */
		)
		require.NoError(t, err)
		proposerSlashings[i] = proposerSlashing
		err = proposerServer.SlashingsPool.InsertProposerSlashing(context.Background(), beaconState, proposerSlashing)
		require.NoError(t, err)
	}

	attSlashings := make([]*ethpb.AttesterSlashing, params.BeaconConfig().MaxAttesterSlashings)
	for i := uint64(0); i < params.BeaconConfig().MaxAttesterSlashings; i++ {
		attesterSlashing, err := util.GenerateAttesterSlashingForValidator(
			beaconState,
			privKeys[i+params.BeaconConfig().MaxProposerSlashings],
			types.ValidatorIndex(i+params.BeaconConfig().MaxProposerSlashings), /* validator index */
		)
		require.NoError(t, err)
		attSlashings[i] = attesterSlashing
		err = proposerServer.SlashingsPool.InsertAttesterSlashing(context.Background(), beaconState, attesterSlashing)
		require.NoError(t, err)
	}
	block, err := proposerServer.GetBeaconBlock(ctx, req)
	require.NoError(t, err)
	phase0Blk, ok := block.GetBlock().(*ethpb.GenericBeaconBlock_Phase0)
	require.Equal(t, true, ok)

	assert.Equal(t, req.Slot, phase0Blk.Phase0.Slot)
	assert.DeepEqual(t, parentRoot[:], phase0Blk.Phase0.ParentRoot, "Expected block to have correct parent root")
	assert.DeepEqual(t, randaoReveal, phase0Blk.Phase0.Body.RandaoReveal, "Expected block to have correct randao reveal")
	assert.DeepEqual(t, req.Graffiti, phase0Blk.Phase0.Body.Graffiti, "Expected block to have correct Graffiti")
	assert.Equal(t, params.BeaconConfig().MaxProposerSlashings, uint64(len(phase0Blk.Phase0.Body.ProposerSlashings)))
	assert.DeepEqual(t, proposerSlashings, phase0Blk.Phase0.Body.ProposerSlashings)
	assert.Equal(t, params.BeaconConfig().MaxAttesterSlashings, uint64(len(phase0Blk.Phase0.Body.AttesterSlashings)))
	assert.DeepEqual(t, attSlashings, phase0Blk.Phase0.Body.AttesterSlashings)
}

func TestProposer_GetBeaconBlock_PostForkEpoch(t *testing.T) {
	db := dbutil.SetupDB(t)
	ctx := context.Background()

	params.SetupTestConfigCleanup(t)
	cfg := params.MainnetConfig().Copy()
	cfg.AltairForkEpoch = 1
	params.OverrideBeaconConfig(cfg)
	beaconState, privKeys := util.DeterministicGenesisState(t, 64)

	stateRoot, err := beaconState.HashTreeRoot(ctx)
	require.NoError(t, err, "Could not hash genesis state")

	genesis := b.NewGenesisBlock(stateRoot[:])
	wsb := wrapper.WrappedPhase0SignedBeaconBlock(genesis)
	require.NoError(t, err)
	require.NoError(t, db.SaveBlock(ctx, wsb), "Could not save genesis block")

	parentRoot, err := genesis.Block.HashTreeRoot()
	require.NoError(t, err, "Could not get signing root")
	require.NoError(t, db.SaveState(ctx, beaconState, parentRoot), "Could not save genesis state")
	require.NoError(t, db.SaveHeadBlockRoot(ctx, parentRoot), "Could not save genesis state")

	altairSlot, err := slots.EpochStart(params.BeaconConfig().AltairForkEpoch)
	require.NoError(t, err)

	genAltair := &ethpb.SignedBeaconBlockAltair{
		Block: &ethpb.BeaconBlockAltair{
			Slot:       altairSlot + 1,
			ParentRoot: parentRoot[:],
			StateRoot:  genesis.Block.StateRoot,
			Body: &ethpb.BeaconBlockBodyAltair{
				RandaoReveal:  genesis.Block.Body.RandaoReveal,
				Graffiti:      genesis.Block.Body.Graffiti,
				Eth1Data:      genesis.Block.Body.Eth1Data,
				SyncAggregate: &ethpb.SyncAggregate{SyncCommitteeBits: bitfield.NewBitvector512(), SyncCommitteeSignature: make([]byte, 96)},
			},
		},
		Signature: genesis.Signature,
	}

	blkRoot, err := genAltair.Block.HashTreeRoot()
	require.NoError(t, err)
	require.NoError(t, err, "Could not get signing root")
	require.NoError(t, db.SaveState(ctx, beaconState, blkRoot), "Could not save genesis state")
	require.NoError(t, db.SaveHeadBlockRoot(ctx, blkRoot), "Could not save genesis state")

	proposerServer := &Server{
		HeadFetcher:       &mock.ChainService{State: beaconState, Root: parentRoot[:]},
		SyncChecker:       &mockSync.Sync{IsSyncing: false},
		BlockReceiver:     &mock.ChainService{},
		ChainStartFetcher: &mockPOW.POWChain{},
		Eth1InfoFetcher:   &mockPOW.POWChain{},
		Eth1BlockFetcher:  &mockPOW.POWChain{},
		MockEth1Votes:     true,
		AttPool:           attestations.NewPool(),
		SlashingsPool:     slashings.NewPool(),
		ExitPool:          voluntaryexits.NewPool(),
		StateGen:          stategen.New(db),
		SyncCommitteePool: synccommittee.NewStore(),
	}

	randaoReveal, err := util.RandaoReveal(beaconState, 0, privKeys)
	require.NoError(t, err)

	graffiti := bytesutil.ToBytes32([]byte("eth2"))
	require.NoError(t, err)
	req := &ethpb.BlockRequest{
		Slot:         altairSlot + 1,
		RandaoReveal: randaoReveal,
		Graffiti:     graffiti[:],
	}

	proposerSlashings := make([]*ethpb.ProposerSlashing, params.BeaconConfig().MaxProposerSlashings)
	for i := types.ValidatorIndex(0); uint64(i) < params.BeaconConfig().MaxProposerSlashings; i++ {
		proposerSlashing, err := util.GenerateProposerSlashingForValidator(
			beaconState,
			privKeys[i],
			i, /* validator index */
		)
		require.NoError(t, err)
		proposerSlashings[i] = proposerSlashing
		err = proposerServer.SlashingsPool.InsertProposerSlashing(context.Background(), beaconState, proposerSlashing)
		require.NoError(t, err)
	}

	attSlashings := make([]*ethpb.AttesterSlashing, params.BeaconConfig().MaxAttesterSlashings)
	for i := uint64(0); i < params.BeaconConfig().MaxAttesterSlashings; i++ {
		attesterSlashing, err := util.GenerateAttesterSlashingForValidator(
			beaconState,
			privKeys[i+params.BeaconConfig().MaxProposerSlashings],
			types.ValidatorIndex(i+params.BeaconConfig().MaxProposerSlashings), /* validator index */
		)
		require.NoError(t, err)
		attSlashings[i] = attesterSlashing
		err = proposerServer.SlashingsPool.InsertAttesterSlashing(context.Background(), beaconState, attesterSlashing)
		require.NoError(t, err)
	}
	block, err := proposerServer.GetBeaconBlock(ctx, req)
	require.NoError(t, err)
	altairBlk, ok := block.GetBlock().(*ethpb.GenericBeaconBlock_Altair)
	require.Equal(t, true, ok)

	assert.Equal(t, req.Slot, altairBlk.Altair.Slot)
	assert.DeepEqual(t, parentRoot[:], altairBlk.Altair.ParentRoot, "Expected block to have correct parent root")
	assert.DeepEqual(t, randaoReveal, altairBlk.Altair.Body.RandaoReveal, "Expected block to have correct randao reveal")
	assert.DeepEqual(t, req.Graffiti, altairBlk.Altair.Body.Graffiti, "Expected block to have correct Graffiti")
	assert.Equal(t, params.BeaconConfig().MaxProposerSlashings, uint64(len(altairBlk.Altair.Body.ProposerSlashings)))
	assert.DeepEqual(t, proposerSlashings, altairBlk.Altair.Body.ProposerSlashings)
	assert.Equal(t, params.BeaconConfig().MaxAttesterSlashings, uint64(len(altairBlk.Altair.Body.AttesterSlashings)))
	assert.DeepEqual(t, attSlashings, altairBlk.Altair.Body.AttesterSlashings)
}

func TestProposer_GetBeaconBlock_BellatrixEpoch(t *testing.T) {
	db := dbutil.SetupDB(t)
	ctx := context.Background()

	params.SetupTestConfigCleanup(t)
	cfg := params.MainnetConfig().Copy()
	cfg.BellatrixForkEpoch = 2
	cfg.AltairForkEpoch = 1
	params.OverrideBeaconConfig(cfg)
	beaconState, privKeys := util.DeterministicGenesisState(t, 64)

	stateRoot, err := beaconState.HashTreeRoot(ctx)
	require.NoError(t, err, "Could not hash genesis state")

	genesis := b.NewGenesisBlock(stateRoot[:])
	wsb := wrapper.WrappedPhase0SignedBeaconBlock(genesis)
	require.NoError(t, err)
	require.NoError(t, db.SaveBlock(ctx, wsb), "Could not save genesis block")

	parentRoot, err := genesis.Block.HashTreeRoot()
	require.NoError(t, err, "Could not get signing root")
	require.NoError(t, db.SaveState(ctx, beaconState, parentRoot), "Could not save genesis state")
	require.NoError(t, db.SaveHeadBlockRoot(ctx, parentRoot), "Could not save genesis state")

	bellatrixSlot, err := slots.EpochStart(params.BeaconConfig().BellatrixForkEpoch)
	require.NoError(t, err)

	blk := &ethpb.SignedBeaconBlockBellatrix{
		Block: &ethpb.BeaconBlockBellatrix{
			Slot:       bellatrixSlot + 1,
			ParentRoot: parentRoot[:],
			StateRoot:  genesis.Block.StateRoot,
			Body: &ethpb.BeaconBlockBodyBellatrix{
				RandaoReveal:  genesis.Block.Body.RandaoReveal,
				Graffiti:      genesis.Block.Body.Graffiti,
				Eth1Data:      genesis.Block.Body.Eth1Data,
				SyncAggregate: &ethpb.SyncAggregate{SyncCommitteeBits: bitfield.NewBitvector512(), SyncCommitteeSignature: make([]byte, 96)},
				ExecutionPayload: &enginev1.ExecutionPayload{
					ParentHash:    make([]byte, fieldparams.RootLength),
					FeeRecipient:  make([]byte, fieldparams.FeeRecipientLength),
					StateRoot:     make([]byte, fieldparams.RootLength),
					ReceiptsRoot:  make([]byte, fieldparams.RootLength),
					LogsBloom:     make([]byte, fieldparams.LogsBloomLength),
					PrevRandao:    make([]byte, fieldparams.RootLength),
					BaseFeePerGas: make([]byte, fieldparams.RootLength),
					BlockHash:     make([]byte, fieldparams.RootLength),
				},
			},
		},
		Signature: genesis.Signature,
	}

	blkRoot, err := blk.Block.HashTreeRoot()
	require.NoError(t, err)
	require.NoError(t, err, "Could not get signing root")
	require.NoError(t, db.SaveState(ctx, beaconState, blkRoot), "Could not save genesis state")
	require.NoError(t, db.SaveHeadBlockRoot(ctx, blkRoot), "Could not save genesis state")

	proposerServer := &Server{
		HeadFetcher:       &mock.ChainService{State: beaconState, Root: parentRoot[:], Optimistic: false},
		TimeFetcher:       &mock.ChainService{Genesis: time.Now()},
		SyncChecker:       &mockSync.Sync{IsSyncing: false},
		BlockReceiver:     &mock.ChainService{},
		ChainStartFetcher: &mockPOW.POWChain{},
		Eth1InfoFetcher:   &mockPOW.POWChain{},
		Eth1BlockFetcher:  &mockPOW.POWChain{},
		MockEth1Votes:     true,
		AttPool:           attestations.NewPool(),
		SlashingsPool:     slashings.NewPool(),
		ExitPool:          voluntaryexits.NewPool(),
		StateGen:          stategen.New(db),
		SyncCommitteePool: synccommittee.NewStore(),
	}

	randaoReveal, err := util.RandaoReveal(beaconState, 0, privKeys)
	require.NoError(t, err)

	graffiti := bytesutil.ToBytes32([]byte("eth2"))
	require.NoError(t, err)
	req := &ethpb.BlockRequest{
		Slot:         bellatrixSlot + 1,
		RandaoReveal: randaoReveal,
		Graffiti:     graffiti[:],
	}

	block, err := proposerServer.GetBeaconBlock(ctx, req)
	require.NoError(t, err)
	bellatrixBlk, ok := block.GetBlock().(*ethpb.GenericBeaconBlock_Bellatrix)
	require.Equal(t, true, ok)

	assert.Equal(t, req.Slot, bellatrixBlk.Bellatrix.Slot)
	assert.DeepEqual(t, parentRoot[:], bellatrixBlk.Bellatrix.ParentRoot, "Expected block to have correct parent root")
	assert.DeepEqual(t, randaoReveal, bellatrixBlk.Bellatrix.Body.RandaoReveal, "Expected block to have correct randao reveal")
	assert.DeepEqual(t, req.Graffiti, bellatrixBlk.Bellatrix.Body.Graffiti, "Expected block to have correct Graffiti")
}

func TestProposer_GetBeaconBlock_Optimistic(t *testing.T) {
	params.SetupTestConfigCleanup(t)
	cfg := params.MainnetConfig().Copy()
	cfg.BellatrixForkEpoch = 2
	cfg.AltairForkEpoch = 1
	params.OverrideBeaconConfig(cfg)

	bellatrixSlot, err := slots.EpochStart(params.BeaconConfig().BellatrixForkEpoch)
	require.NoError(t, err)

<<<<<<< HEAD
	proposerServer := &Server{HeadFetcher: &mock.ChainService{Optimistic: true}}
=======
	proposerServer := &Server{HeadFetcher: &mock.ChainService{Optimistic: true}, TimeFetcher: &mock.ChainService{}}
>>>>>>> 73039852
	req := &ethpb.BlockRequest{
		Slot: bellatrixSlot + 1,
	}
	_, err = proposerServer.GetBeaconBlock(context.Background(), req)
	s, ok := status.FromError(err)
	require.Equal(t, true, ok)
	require.DeepEqual(t, codes.Unavailable, s.Code())
<<<<<<< HEAD
	require.ErrorContains(t, " The node is currently optimistic and cannot serve validators", err)
=======
	require.ErrorContains(t, errOptimisticMode.Error(), err)
>>>>>>> 73039852
}

func TestProposer_GetSyncAggregate_OK(t *testing.T) {
	proposerServer := &Server{
		SyncChecker:       &mockSync.Sync{IsSyncing: false},
		SyncCommitteePool: synccommittee.NewStore(),
	}

	r := params.BeaconConfig().ZeroHash
	conts := []*ethpb.SyncCommitteeContribution{
		{Slot: 1, SubcommitteeIndex: 0, Signature: bls.NewAggregateSignature().Marshal(), AggregationBits: []byte{0b0001}, BlockRoot: r[:]},
		{Slot: 1, SubcommitteeIndex: 0, Signature: bls.NewAggregateSignature().Marshal(), AggregationBits: []byte{0b1001}, BlockRoot: r[:]},
		{Slot: 1, SubcommitteeIndex: 0, Signature: bls.NewAggregateSignature().Marshal(), AggregationBits: []byte{0b1110}, BlockRoot: r[:]},
		{Slot: 1, SubcommitteeIndex: 1, Signature: bls.NewAggregateSignature().Marshal(), AggregationBits: []byte{0b0001}, BlockRoot: r[:]},
		{Slot: 1, SubcommitteeIndex: 1, Signature: bls.NewAggregateSignature().Marshal(), AggregationBits: []byte{0b1001}, BlockRoot: r[:]},
		{Slot: 1, SubcommitteeIndex: 1, Signature: bls.NewAggregateSignature().Marshal(), AggregationBits: []byte{0b1110}, BlockRoot: r[:]},
		{Slot: 1, SubcommitteeIndex: 2, Signature: bls.NewAggregateSignature().Marshal(), AggregationBits: []byte{0b0001}, BlockRoot: r[:]},
		{Slot: 1, SubcommitteeIndex: 2, Signature: bls.NewAggregateSignature().Marshal(), AggregationBits: []byte{0b1001}, BlockRoot: r[:]},
		{Slot: 1, SubcommitteeIndex: 2, Signature: bls.NewAggregateSignature().Marshal(), AggregationBits: []byte{0b1110}, BlockRoot: r[:]},
		{Slot: 1, SubcommitteeIndex: 3, Signature: bls.NewAggregateSignature().Marshal(), AggregationBits: []byte{0b0001}, BlockRoot: r[:]},
		{Slot: 1, SubcommitteeIndex: 3, Signature: bls.NewAggregateSignature().Marshal(), AggregationBits: []byte{0b1001}, BlockRoot: r[:]},
		{Slot: 1, SubcommitteeIndex: 3, Signature: bls.NewAggregateSignature().Marshal(), AggregationBits: []byte{0b1110}, BlockRoot: r[:]},
		{Slot: 2, SubcommitteeIndex: 0, Signature: bls.NewAggregateSignature().Marshal(), AggregationBits: []byte{0b10101010}, BlockRoot: r[:]},
		{Slot: 2, SubcommitteeIndex: 1, Signature: bls.NewAggregateSignature().Marshal(), AggregationBits: []byte{0b10101010}, BlockRoot: r[:]},
		{Slot: 2, SubcommitteeIndex: 2, Signature: bls.NewAggregateSignature().Marshal(), AggregationBits: []byte{0b10101010}, BlockRoot: r[:]},
		{Slot: 2, SubcommitteeIndex: 3, Signature: bls.NewAggregateSignature().Marshal(), AggregationBits: []byte{0b10101010}, BlockRoot: r[:]},
	}

	for _, cont := range conts {
		require.NoError(t, proposerServer.SyncCommitteePool.SaveSyncCommitteeContribution(cont))
	}

	aggregate, err := proposerServer.getSyncAggregate(context.Background(), 1, bytesutil.ToBytes32(conts[0].BlockRoot))
	require.NoError(t, err)
	require.DeepEqual(t, bitfield.Bitvector512{0xf, 0xf, 0xf, 0xf}, aggregate.SyncCommitteeBits)

	aggregate, err = proposerServer.getSyncAggregate(context.Background(), 2, bytesutil.ToBytes32(conts[0].BlockRoot))
	require.NoError(t, err)
	require.DeepEqual(t, bitfield.Bitvector512{0xaa, 0xaa, 0xaa, 0xaa}, aggregate.SyncCommitteeBits)

	aggregate, err = proposerServer.getSyncAggregate(context.Background(), 3, bytesutil.ToBytes32(conts[0].BlockRoot))
	require.NoError(t, err)
	require.DeepEqual(t, bitfield.NewBitvector512(), aggregate.SyncCommitteeBits)
}

func majorityVoteBoundaryTime(slot types.Slot) (uint64, uint64) {
	slots := params.BeaconConfig().SlotsPerEpoch.Mul(uint64(params.BeaconConfig().EpochsPerEth1VotingPeriod))
	slotStartTime := uint64(mockPOW.GenesisTime) + uint64((slot - (slot % (slots))).Mul(params.BeaconConfig().SecondsPerSlot))
	earliestValidTime := slotStartTime - 2*params.BeaconConfig().SecondsPerETH1Block*params.BeaconConfig().Eth1FollowDistance
	latestValidTime := slotStartTime - params.BeaconConfig().SecondsPerETH1Block*params.BeaconConfig().Eth1FollowDistance

	return earliestValidTime, latestValidTime
}

func BenchmarkGetBlock(b *testing.B) {
	proposerServer, beaconState, privKeys := setupGetBlock(b)
	ctx := context.Background()
	for n := 1; n < b.N; n++ {
		runGetBlock(ctx, b, proposerServer, beaconState, privKeys, n)
	}
}

func BenchmarkOptimisedGetBlock(b *testing.B) {
	// enable block optimisations flag
	resetCfg := features.InitWithReset(&features.Flags{
		EnableGetBlockOptimizations: true,
	})
	defer resetCfg()
	proposerServer, beaconState, privKeys := setupGetBlock(b)
	ctx := context.Background()
	for n := 1; n < b.N; n++ {
		runGetBlock(ctx, b, proposerServer, beaconState, privKeys, n)
	}
}

func runGetBlock(ctx context.Context, b *testing.B, proposerServer *Server, beaconState state.BeaconState, privKeys []bls.SecretKey, counter int) {
	randaoReveal, err := util.RandaoReveal(beaconState, 0, privKeys)
	require.NoError(b, err)

	graffiti := bytesutil.ToBytes32([]byte("eth2"))
	req := &ethpb.BlockRequest{
		Slot:         types.Slot(counter),
		RandaoReveal: randaoReveal,
		Graffiti:     graffiti[:],
	}

	_, err = proposerServer.GetBlock(ctx, req)
	require.NoError(b, err)
}

func setupGetBlock(bm *testing.B) (*Server, state.BeaconState, []bls.SecretKey) {
	db := dbutil.SetupDB(bm)
	ctx := context.Background()

	params.SetupTestConfigCleanup(bm)
	params.OverrideBeaconConfig(params.MainnetConfig())
	beaconState, privKeys := util.DeterministicGenesisState(bm, 64)

	stateRoot, err := beaconState.HashTreeRoot(ctx)
	require.NoError(bm, err, "Could not hash genesis state")

	genesis := b.NewGenesisBlock(stateRoot[:])
	require.NoError(bm, db.SaveBlock(ctx, wrapper.WrappedPhase0SignedBeaconBlock(genesis)), "Could not save genesis block")

	parentRoot, err := genesis.Block.HashTreeRoot()
	require.NoError(bm, err, "Could not get signing root")
	require.NoError(bm, db.SaveState(ctx, beaconState, parentRoot), "Could not save genesis state")
	require.NoError(bm, db.SaveHeadBlockRoot(ctx, parentRoot), "Could not save genesis state")

	proposerServer := &Server{
		HeadFetcher:       &mock.ChainService{State: beaconState, Root: parentRoot[:]},
		SyncChecker:       &mockSync.Sync{IsSyncing: false},
		BlockReceiver:     &mock.ChainService{},
		ChainStartFetcher: &mockPOW.POWChain{},
		Eth1InfoFetcher:   &mockPOW.POWChain{},
		Eth1BlockFetcher:  &mockPOW.POWChain{},
		MockEth1Votes:     true,
		AttPool:           attestations.NewPool(),
		SlashingsPool:     slashings.NewPool(),
		ExitPool:          voluntaryexits.NewPool(),
		StateGen:          stategen.New(db),
	}

	proposerSlashings := make([]*ethpb.ProposerSlashing, params.BeaconConfig().MaxProposerSlashings)
	for i := types.ValidatorIndex(0); uint64(i) < params.BeaconConfig().MaxProposerSlashings; i++ {
		proposerSlashing, err := util.GenerateProposerSlashingForValidator(
			beaconState,
			privKeys[i],
			i, /* validator index */
		)
		require.NoError(bm, err)
		proposerSlashings[i] = proposerSlashing
		err = proposerServer.SlashingsPool.InsertProposerSlashing(context.Background(), beaconState, proposerSlashing)
		require.NoError(bm, err)
	}

	attSlashings := make([]*ethpb.AttesterSlashing, params.BeaconConfig().MaxAttesterSlashings)
	for i := uint64(0); i < params.BeaconConfig().MaxAttesterSlashings; i++ {
		attesterSlashing, err := util.GenerateAttesterSlashingForValidator(
			beaconState,
			privKeys[i+params.BeaconConfig().MaxProposerSlashings],
			types.ValidatorIndex(i+params.BeaconConfig().MaxProposerSlashings), /* validator index */
		)
		require.NoError(bm, err)
		attSlashings[i] = attesterSlashing
		err = proposerServer.SlashingsPool.InsertAttesterSlashing(context.Background(), beaconState, attesterSlashing)
		require.NoError(bm, err)
	}
	return proposerServer, beaconState, privKeys
}<|MERGE_RESOLUTION|>--- conflicted
+++ resolved
@@ -2334,11 +2334,7 @@
 	bellatrixSlot, err := slots.EpochStart(params.BeaconConfig().BellatrixForkEpoch)
 	require.NoError(t, err)
 
-<<<<<<< HEAD
-	proposerServer := &Server{HeadFetcher: &mock.ChainService{Optimistic: true}}
-=======
 	proposerServer := &Server{HeadFetcher: &mock.ChainService{Optimistic: true}, TimeFetcher: &mock.ChainService{}}
->>>>>>> 73039852
 	req := &ethpb.BlockRequest{
 		Slot: bellatrixSlot + 1,
 	}
@@ -2346,11 +2342,7 @@
 	s, ok := status.FromError(err)
 	require.Equal(t, true, ok)
 	require.DeepEqual(t, codes.Unavailable, s.Code())
-<<<<<<< HEAD
-	require.ErrorContains(t, " The node is currently optimistic and cannot serve validators", err)
-=======
 	require.ErrorContains(t, errOptimisticMode.Error(), err)
->>>>>>> 73039852
 }
 
 func TestProposer_GetSyncAggregate_OK(t *testing.T) {
