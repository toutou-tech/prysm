--- conflicted
+++ resolved
@@ -741,7 +741,6 @@
 			V1Alpha1Server:        v1alpha1Server,
 			SyncChecker:           &mockSync.Sync{IsSyncing: false},
 			OptimisticModeFetcher: &mockChain.ChainService{Optimistic: false},
-<<<<<<< HEAD
 		}
 
 		resp, err := server.ProduceBlockV2(ctx, &ethpbv1.ProduceBlockRequest{})
@@ -777,7 +776,6 @@
 
 		resp, err := server.ProduceBlockV2(ctx, &ethpbv1.ProduceBlockRequest{})
 		require.NoError(t, err)
-
 		assert.Equal(t, ethpbv2.Version_CAPELLA, resp.Version)
 		containerBlock, ok := resp.Data.Block.(*ethpbv2.BeaconBlockContainerV2_CapellaBlock)
 		require.Equal(t, true, ok)
@@ -839,11 +837,6 @@
 		}
 
 		resp, err := server.ProduceBlockV2SSZ(ctx, &ethpbv1.ProduceBlockRequest{})
-=======
-		}
-
-		resp, err := server.ProduceBlockV2(ctx, &ethpbv1.ProduceBlockRequest{})
->>>>>>> 4bd7e8ae
 		require.NoError(t, err)
 		expectedData, err := b.MarshalSSZ()
 		assert.NoError(t, err)
@@ -860,7 +853,6 @@
 			SyncChecker:    &mockSync.Sync{IsSyncing: false},
 		}
 
-<<<<<<< HEAD
 		resp, err := server.ProduceBlockV2SSZ(ctx, &ethpbv1.ProduceBlockRequest{})
 		require.NoError(t, err)
 		expectedData, err := b.MarshalSSZ()
@@ -884,12 +876,6 @@
 		expectedData, err := b.MarshalSSZ()
 		assert.NoError(t, err)
 		assert.DeepEqual(t, expectedData, resp.Data)
-=======
-		assert.Equal(t, ethpbv2.Version_BELLATRIX, resp.Version)
-		containerBlock, ok := resp.Data.Block.(*ethpbv2.BeaconBlockContainerV2_BellatrixBlock)
-		require.Equal(t, true, ok)
-		assert.Equal(t, primitives.Slot(123), containerBlock.BellatrixBlock.Slot)
->>>>>>> 4bd7e8ae
 	})
 	t.Run("Bellatrix blinded", func(t *testing.T) {
 		blk := &ethpbalpha.GenericBeaconBlock{Block: &ethpbalpha.GenericBeaconBlock_BlindedBellatrix{BlindedBellatrix: &ethpbalpha.BlindedBeaconBlockBellatrix{Slot: 123}}}
@@ -901,7 +887,6 @@
 			OptimisticModeFetcher: &mockChain.ChainService{Optimistic: false},
 		}
 
-<<<<<<< HEAD
 		_, err := server.ProduceBlockV2SSZ(ctx, &ethpbv1.ProduceBlockRequest{})
 		assert.ErrorContains(t, "Prepared Bellatrix beacon block is blinded", err)
 	})
@@ -909,13 +894,6 @@
 		b := util.HydrateBeaconBlockCapella(&ethpbalpha.BeaconBlockCapella{})
 		b.Slot = 123
 		blk := &ethpbalpha.GenericBeaconBlock{Block: &ethpbalpha.GenericBeaconBlock_Capella{Capella: b}}
-=======
-		_, err := server.ProduceBlockV2(ctx, &ethpbv1.ProduceBlockRequest{})
-		assert.ErrorContains(t, "Prepared Bellatrix beacon block is blinded", err)
-	})
-	t.Run("Capella", func(t *testing.T) {
-		blk := &ethpbalpha.GenericBeaconBlock{Block: &ethpbalpha.GenericBeaconBlock_Capella{Capella: &ethpbalpha.BeaconBlockCapella{Slot: 123}}}
->>>>>>> 4bd7e8ae
 		v1alpha1Server := mock.NewMockBeaconNodeValidatorServer(ctrl)
 		v1alpha1Server.EXPECT().GetBeaconBlock(gomock.Any(), gomock.Any()).Return(blk, nil)
 		server := &Server{
@@ -924,20 +902,11 @@
 			OptimisticModeFetcher: &mockChain.ChainService{Optimistic: false},
 		}
 
-<<<<<<< HEAD
 		resp, err := server.ProduceBlockV2SSZ(ctx, &ethpbv1.ProduceBlockRequest{})
 		require.NoError(t, err)
 		expectedData, err := b.MarshalSSZ()
 		assert.NoError(t, err)
 		assert.DeepEqual(t, expectedData, resp.Data)
-=======
-		resp, err := server.ProduceBlockV2(ctx, &ethpbv1.ProduceBlockRequest{})
-		require.NoError(t, err)
-		assert.Equal(t, ethpbv2.Version_CAPELLA, resp.Version)
-		containerBlock, ok := resp.Data.Block.(*ethpbv2.BeaconBlockContainerV2_CapellaBlock)
-		require.Equal(t, true, ok)
-		assert.Equal(t, primitives.Slot(123), containerBlock.CapellaBlock.Slot)
->>>>>>> 4bd7e8ae
 	})
 	t.Run("Capella blinded", func(t *testing.T) {
 		blk := &ethpbalpha.GenericBeaconBlock{Block: &ethpbalpha.GenericBeaconBlock_BlindedCapella{BlindedCapella: &ethpbalpha.BlindedBeaconBlockCapella{Slot: 123}}}
@@ -949,11 +918,7 @@
 			OptimisticModeFetcher: &mockChain.ChainService{Optimistic: false},
 		}
 
-<<<<<<< HEAD
 		_, err := server.ProduceBlockV2SSZ(ctx, &ethpbv1.ProduceBlockRequest{})
-=======
-		_, err := server.ProduceBlockV2(ctx, &ethpbv1.ProduceBlockRequest{})
->>>>>>> 4bd7e8ae
 		assert.ErrorContains(t, "Prepared Capella beacon block is blinded", err)
 	})
 	t.Run("optimistic", func(t *testing.T) {
@@ -967,11 +932,7 @@
 			OptimisticModeFetcher: &mockChain.ChainService{Optimistic: true},
 		}
 
-<<<<<<< HEAD
 		_, err := server.ProduceBlockV2SSZ(ctx, &ethpbv1.ProduceBlockRequest{})
-=======
-		_, err := server.ProduceBlockV2(ctx, &ethpbv1.ProduceBlockRequest{})
->>>>>>> 4bd7e8ae
 		require.ErrorContains(t, "The node is currently optimistic and cannot serve validators", err)
 	})
 	t.Run("sync not ready", func(t *testing.T) {
@@ -982,7 +943,6 @@
 			TimeFetcher:           chainService,
 			OptimisticModeFetcher: chainService,
 		}
-<<<<<<< HEAD
 		_, err := v1Server.ProduceBlockV2SSZ(context.Background(), nil)
 		require.ErrorContains(t, "Syncing to latest head", err)
 	})
@@ -1003,111 +963,8 @@
 		}
 
 		resp, err := server.ProduceBlindedBlock(ctx, &ethpbv1.ProduceBlockRequest{})
-=======
-		_, err := v1Server.ProduceBlockV2(context.Background(), nil)
-		require.ErrorContains(t, "Syncing to latest head", err)
-	})
-}
-
-func TestProduceBlockV2SSZ(t *testing.T) {
-	ctrl := gomock.NewController(t)
-	ctx := context.Background()
-
-	t.Run("Phase 0", func(t *testing.T) {
-		b := util.HydrateBeaconBlock(&ethpbalpha.BeaconBlock{})
-		b.Slot = 123
-		blk := &ethpbalpha.GenericBeaconBlock{Block: &ethpbalpha.GenericBeaconBlock_Phase0{Phase0: b}}
-		v1alpha1Server := mock.NewMockBeaconNodeValidatorServer(ctrl)
-		v1alpha1Server.EXPECT().GetBeaconBlock(gomock.Any(), gomock.Any()).Return(blk, nil)
-		server := &Server{
-			V1Alpha1Server: v1alpha1Server,
-			SyncChecker:    &mockSync.Sync{IsSyncing: false},
-		}
-
-		resp, err := server.ProduceBlockV2SSZ(ctx, &ethpbv1.ProduceBlockRequest{})
-		require.NoError(t, err)
-		expectedData, err := b.MarshalSSZ()
-		assert.NoError(t, err)
-		assert.DeepEqual(t, expectedData, resp.Data)
-	})
-	t.Run("Altair", func(t *testing.T) {
-		b := util.HydrateBeaconBlockAltair(&ethpbalpha.BeaconBlockAltair{})
-		b.Slot = 123
-		blk := &ethpbalpha.GenericBeaconBlock{Block: &ethpbalpha.GenericBeaconBlock_Altair{Altair: b}}
-		v1alpha1Server := mock.NewMockBeaconNodeValidatorServer(ctrl)
-		v1alpha1Server.EXPECT().GetBeaconBlock(gomock.Any(), gomock.Any()).Return(blk, nil)
-		server := &Server{
-			V1Alpha1Server: v1alpha1Server,
-			SyncChecker:    &mockSync.Sync{IsSyncing: false},
-		}
-
-		resp, err := server.ProduceBlockV2SSZ(ctx, &ethpbv1.ProduceBlockRequest{})
-		require.NoError(t, err)
-		expectedData, err := b.MarshalSSZ()
-		assert.NoError(t, err)
-		assert.DeepEqual(t, expectedData, resp.Data)
-	})
-	t.Run("Bellatrix", func(t *testing.T) {
-		b := util.HydrateBeaconBlockBellatrix(&ethpbalpha.BeaconBlockBellatrix{})
-		b.Slot = 123
-		blk := &ethpbalpha.GenericBeaconBlock{Block: &ethpbalpha.GenericBeaconBlock_Bellatrix{Bellatrix: b}}
-		v1alpha1Server := mock.NewMockBeaconNodeValidatorServer(ctrl)
-		v1alpha1Server.EXPECT().GetBeaconBlock(gomock.Any(), gomock.Any()).Return(blk, nil)
-		server := &Server{
-			V1Alpha1Server:        v1alpha1Server,
-			SyncChecker:           &mockSync.Sync{IsSyncing: false},
-			OptimisticModeFetcher: &mockChain.ChainService{Optimistic: false},
-		}
-
-		resp, err := server.ProduceBlockV2SSZ(ctx, &ethpbv1.ProduceBlockRequest{})
-		require.NoError(t, err)
-		expectedData, err := b.MarshalSSZ()
-		assert.NoError(t, err)
-		assert.DeepEqual(t, expectedData, resp.Data)
-	})
-	t.Run("Bellatrix blinded", func(t *testing.T) {
-		blk := &ethpbalpha.GenericBeaconBlock{Block: &ethpbalpha.GenericBeaconBlock_BlindedBellatrix{BlindedBellatrix: &ethpbalpha.BlindedBeaconBlockBellatrix{Slot: 123}}}
-		v1alpha1Server := mock.NewMockBeaconNodeValidatorServer(ctrl)
-		v1alpha1Server.EXPECT().GetBeaconBlock(gomock.Any(), gomock.Any()).Return(blk, nil)
-		server := &Server{
-			V1Alpha1Server:        v1alpha1Server,
-			SyncChecker:           &mockSync.Sync{IsSyncing: false},
-			OptimisticModeFetcher: &mockChain.ChainService{Optimistic: false},
-		}
-
-		_, err := server.ProduceBlockV2SSZ(ctx, &ethpbv1.ProduceBlockRequest{})
-		assert.ErrorContains(t, "Prepared Bellatrix beacon block is blinded", err)
-	})
-	t.Run("Capella", func(t *testing.T) {
-		b := util.HydrateBeaconBlockCapella(&ethpbalpha.BeaconBlockCapella{})
-		b.Slot = 123
-		blk := &ethpbalpha.GenericBeaconBlock{Block: &ethpbalpha.GenericBeaconBlock_Capella{Capella: b}}
-		v1alpha1Server := mock.NewMockBeaconNodeValidatorServer(ctrl)
-		v1alpha1Server.EXPECT().GetBeaconBlock(gomock.Any(), gomock.Any()).Return(blk, nil)
-		server := &Server{
-			V1Alpha1Server:        v1alpha1Server,
-			SyncChecker:           &mockSync.Sync{IsSyncing: false},
-			OptimisticModeFetcher: &mockChain.ChainService{Optimistic: false},
-		}
-
-		resp, err := server.ProduceBlockV2SSZ(ctx, &ethpbv1.ProduceBlockRequest{})
->>>>>>> 4bd7e8ae
-		require.NoError(t, err)
-		expectedData, err := b.MarshalSSZ()
-		assert.NoError(t, err)
-		assert.DeepEqual(t, expectedData, resp.Data)
-	})
-	t.Run("Capella blinded", func(t *testing.T) {
-		blk := &ethpbalpha.GenericBeaconBlock{Block: &ethpbalpha.GenericBeaconBlock_BlindedCapella{BlindedCapella: &ethpbalpha.BlindedBeaconBlockCapella{Slot: 123}}}
-		v1alpha1Server := mock.NewMockBeaconNodeValidatorServer(ctrl)
-		v1alpha1Server.EXPECT().GetBeaconBlock(gomock.Any(), gomock.Any()).Return(blk, nil)
-		server := &Server{
-			V1Alpha1Server:        v1alpha1Server,
-			SyncChecker:           &mockSync.Sync{IsSyncing: false},
-			OptimisticModeFetcher: &mockChain.ChainService{Optimistic: false},
-		}
-
-<<<<<<< HEAD
+		require.NoError(t, err)
+
 		assert.Equal(t, ethpbv2.Version_PHASE0, resp.Version)
 		containerBlock, ok := resp.Data.Block.(*ethpbv2.BlindedBeaconBlockContainer_Phase0Block)
 		require.Equal(t, true, ok)
@@ -1140,56 +997,11 @@
 			SyncChecker:           &mockSync.Sync{IsSyncing: false},
 			BlockBuilder:          &builderTest.MockBuilderService{HasConfigured: true},
 			OptimisticModeFetcher: &mockChain.ChainService{Optimistic: false},
-=======
-		_, err := server.ProduceBlockV2SSZ(ctx, &ethpbv1.ProduceBlockRequest{})
-		assert.ErrorContains(t, "Prepared Capella beacon block is blinded", err)
-	})
-	t.Run("optimistic", func(t *testing.T) {
-		blk := &ethpbalpha.GenericBeaconBlock{Block: &ethpbalpha.GenericBeaconBlock_Bellatrix{Bellatrix: &ethpbalpha.BeaconBlockBellatrix{Slot: 123}}}
-		v1alpha1Server := mock.NewMockBeaconNodeValidatorServer(ctrl)
-		v1alpha1Server.EXPECT().GetBeaconBlock(gomock.Any(), gomock.Any()).Return(blk, nil)
-		server := &Server{
-			V1Alpha1Server:        v1alpha1Server,
-			SyncChecker:           &mockSync.Sync{IsSyncing: false},
-			BlockBuilder:          &builderTest.MockBuilderService{HasConfigured: true},
-			OptimisticModeFetcher: &mockChain.ChainService{Optimistic: true},
-		}
-
-		_, err := server.ProduceBlockV2SSZ(ctx, &ethpbv1.ProduceBlockRequest{})
-		require.ErrorContains(t, "The node is currently optimistic and cannot serve validators", err)
-	})
-	t.Run("sync not ready", func(t *testing.T) {
-		chainService := &mockChain.ChainService{}
-		v1Server := &Server{
-			SyncChecker:           &mockSync.Sync{IsSyncing: true},
-			HeadFetcher:           chainService,
-			TimeFetcher:           chainService,
-			OptimisticModeFetcher: chainService,
-		}
-		_, err := v1Server.ProduceBlockV2SSZ(context.Background(), nil)
-		require.ErrorContains(t, "Syncing to latest head", err)
-	})
-}
-
-func TestProduceBlindedBlock(t *testing.T) {
-	ctrl := gomock.NewController(t)
-	ctx := context.Background()
-
-	t.Run("Phase 0", func(t *testing.T) {
-		blk := &ethpbalpha.GenericBeaconBlock{Block: &ethpbalpha.GenericBeaconBlock_Phase0{Phase0: &ethpbalpha.BeaconBlock{Slot: 123}}}
-		v1alpha1Server := mock.NewMockBeaconNodeValidatorServer(ctrl)
-		v1alpha1Server.EXPECT().GetBeaconBlock(gomock.Any(), gomock.Any()).Return(blk, nil)
-		server := &Server{
-			V1Alpha1Server: v1alpha1Server,
-			SyncChecker:    &mockSync.Sync{IsSyncing: false},
-			BlockBuilder:   &builderTest.MockBuilderService{HasConfigured: true},
->>>>>>> 4bd7e8ae
 		}
 
 		resp, err := server.ProduceBlindedBlock(ctx, &ethpbv1.ProduceBlockRequest{})
 		require.NoError(t, err)
 
-<<<<<<< HEAD
 		assert.Equal(t, ethpbv2.Version_BELLATRIX, resp.Version)
 		containerBlock, ok := resp.Data.Block.(*ethpbv2.BlindedBeaconBlockContainer_BellatrixBlock)
 		require.Equal(t, true, ok)
@@ -1197,33 +1009,6 @@
 	})
 	t.Run("Bellatrix full", func(t *testing.T) {
 		blk := &ethpbalpha.GenericBeaconBlock{Block: &ethpbalpha.GenericBeaconBlock_Bellatrix{Bellatrix: &ethpbalpha.BeaconBlockBellatrix{Slot: 123}}}
-=======
-		assert.Equal(t, ethpbv2.Version_PHASE0, resp.Version)
-		containerBlock, ok := resp.Data.Block.(*ethpbv2.BlindedBeaconBlockContainer_Phase0Block)
-		require.Equal(t, true, ok)
-		assert.Equal(t, primitives.Slot(123), containerBlock.Phase0Block.Slot)
-	})
-	t.Run("Altair", func(t *testing.T) {
-		blk := &ethpbalpha.GenericBeaconBlock{Block: &ethpbalpha.GenericBeaconBlock_Altair{Altair: &ethpbalpha.BeaconBlockAltair{Slot: 123}}}
-		v1alpha1Server := mock.NewMockBeaconNodeValidatorServer(ctrl)
-		v1alpha1Server.EXPECT().GetBeaconBlock(gomock.Any(), gomock.Any()).Return(blk, nil)
-		server := &Server{
-			V1Alpha1Server: v1alpha1Server,
-			SyncChecker:    &mockSync.Sync{IsSyncing: false},
-			BlockBuilder:   &builderTest.MockBuilderService{HasConfigured: true},
-		}
-
-		resp, err := server.ProduceBlindedBlock(ctx, &ethpbv1.ProduceBlockRequest{})
-		require.NoError(t, err)
-
-		assert.Equal(t, ethpbv2.Version_ALTAIR, resp.Version)
-		containerBlock, ok := resp.Data.Block.(*ethpbv2.BlindedBeaconBlockContainer_AltairBlock)
-		require.Equal(t, true, ok)
-		assert.Equal(t, primitives.Slot(123), containerBlock.AltairBlock.Slot)
-	})
-	t.Run("Bellatrix", func(t *testing.T) {
-		blk := &ethpbalpha.GenericBeaconBlock{Block: &ethpbalpha.GenericBeaconBlock_BlindedBellatrix{BlindedBellatrix: &ethpbalpha.BlindedBeaconBlockBellatrix{Slot: 123}}}
->>>>>>> 4bd7e8ae
 		v1alpha1Server := mock.NewMockBeaconNodeValidatorServer(ctrl)
 		v1alpha1Server.EXPECT().GetBeaconBlock(gomock.Any(), gomock.Any()).Return(blk, nil)
 		server := &Server{
@@ -1232,30 +1017,7 @@
 			BlockBuilder:          &builderTest.MockBuilderService{HasConfigured: true},
 			OptimisticModeFetcher: &mockChain.ChainService{Optimistic: false},
 		}
-<<<<<<< HEAD
-
-=======
-
-		resp, err := server.ProduceBlindedBlock(ctx, &ethpbv1.ProduceBlockRequest{})
-		require.NoError(t, err)
-
-		assert.Equal(t, ethpbv2.Version_BELLATRIX, resp.Version)
-		containerBlock, ok := resp.Data.Block.(*ethpbv2.BlindedBeaconBlockContainer_BellatrixBlock)
-		require.Equal(t, true, ok)
-		assert.Equal(t, primitives.Slot(123), containerBlock.BellatrixBlock.Slot)
-	})
-	t.Run("Bellatrix full", func(t *testing.T) {
-		blk := &ethpbalpha.GenericBeaconBlock{Block: &ethpbalpha.GenericBeaconBlock_Bellatrix{Bellatrix: &ethpbalpha.BeaconBlockBellatrix{Slot: 123}}}
-		v1alpha1Server := mock.NewMockBeaconNodeValidatorServer(ctrl)
-		v1alpha1Server.EXPECT().GetBeaconBlock(gomock.Any(), gomock.Any()).Return(blk, nil)
-		server := &Server{
-			V1Alpha1Server:        v1alpha1Server,
-			SyncChecker:           &mockSync.Sync{IsSyncing: false},
-			BlockBuilder:          &builderTest.MockBuilderService{HasConfigured: true},
-			OptimisticModeFetcher: &mockChain.ChainService{Optimistic: false},
-		}
-
->>>>>>> 4bd7e8ae
+
 		_, err := server.ProduceBlindedBlock(ctx, &ethpbv1.ProduceBlockRequest{})
 		assert.ErrorContains(t, "Prepared beacon block is not blinded", err)
 	})
