package blockchain

import (
	"context"
	"fmt"
	"time"

	"github.com/pkg/errors"
	"github.com/prysmaticlabs/prysm/beacon-chain/core/feed"
	statefeed "github.com/prysmaticlabs/prysm/beacon-chain/core/feed/state"
	"github.com/prysmaticlabs/prysm/beacon-chain/core/helpers"
	coreTime "github.com/prysmaticlabs/prysm/beacon-chain/core/time"
	"github.com/prysmaticlabs/prysm/beacon-chain/core/transition"
	"github.com/prysmaticlabs/prysm/beacon-chain/state"
	"github.com/prysmaticlabs/prysm/config/features"
	"github.com/prysmaticlabs/prysm/config/params"
	"github.com/prysmaticlabs/prysm/crypto/bls"
	"github.com/prysmaticlabs/prysm/encoding/bytesutil"
	"github.com/prysmaticlabs/prysm/monitoring/tracing"
	ethpbv1 "github.com/prysmaticlabs/prysm/proto/eth/v1"
	ethpb "github.com/prysmaticlabs/prysm/proto/prysm/v1alpha1"
	"github.com/prysmaticlabs/prysm/proto/prysm/v1alpha1/attestation"
	"github.com/prysmaticlabs/prysm/proto/prysm/v1alpha1/block"
	"github.com/prysmaticlabs/prysm/runtime/version"
	"github.com/prysmaticlabs/prysm/time/slots"
	"go.opencensus.io/trace"
)

// A custom slot deadline for processing state slots in our cache.
const slotDeadline = 5 * time.Second

// A custom deadline for deposit trie insertion.
const depositDeadline = 20 * time.Second

// This defines size of the upper bound for initial sync block cache.
var initialSyncBlockCacheSize = uint64(2 * params.BeaconConfig().SlotsPerEpoch)

// onBlock is called when a gossip block is received. It runs regular state transition on the block.
// The block's signing root should be computed before calling this method to avoid redundant
// computation in this method and methods it calls into.
//
// Spec pseudocode definition:
//   def on_block(store: Store, signed_block: SignedBeaconBlock) -> None:
//    block = signed_block.message
//    # Parent block must be known
//    assert block.parent_root in store.block_states
//    # Make a copy of the state to avoid mutability issues
//    pre_state = copy(store.block_states[block.parent_root])
//    # Blocks cannot be in the future. If they are, their consideration must be delayed until the are in the past.
//    assert get_current_slot(store) >= block.slot
//
//    # Check that block is later than the finalized epoch slot (optimization to reduce calls to get_ancestor)
//    finalized_slot = compute_start_slot_at_epoch(store.finalized_checkpoint.epoch)
//    assert block.slot > finalized_slot
//    # Check block is a descendant of the finalized block at the checkpoint finalized slot
//    assert get_ancestor(store, block.parent_root, finalized_slot) == store.finalized_checkpoint.root
//
//    # Check the block is valid and compute the post-state
//    state = pre_state.copy()
//    state_transition(state, signed_block, True)
//    # Add new block to the store
//    store.blocks[hash_tree_root(block)] = block
//    # Add new state for this block to the store
//    store.block_states[hash_tree_root(block)] = state
//
//    # Update justified checkpoint
//    if state.current_justified_checkpoint.epoch > store.justified_checkpoint.epoch:
//        if state.current_justified_checkpoint.epoch > store.best_justified_checkpoint.epoch:
//            store.best_justified_checkpoint = state.current_justified_checkpoint
//        if should_update_justified_checkpoint(store, state.current_justified_checkpoint):
//            store.justified_checkpoint = state.current_justified_checkpoint
//
//    # Update finalized checkpoint
//    if state.finalized_checkpoint.epoch > store.finalized_checkpoint.epoch:
//        store.finalized_checkpoint = state.finalized_checkpoint
//
//        # Potentially update justified if different from store
//        if store.justified_checkpoint != state.current_justified_checkpoint:
//            # Update justified if new justified is later than store justified
//            if state.current_justified_checkpoint.epoch > store.justified_checkpoint.epoch:
//                store.justified_checkpoint = state.current_justified_checkpoint
//                return
//
//            # Update justified if store justified is not in chain with finalized checkpoint
//            finalized_slot = compute_start_slot_at_epoch(store.finalized_checkpoint.epoch)
//            ancestor_at_finalized_slot = get_ancestor(store, store.justified_checkpoint.root, finalized_slot)
//            if ancestor_at_finalized_slot != store.finalized_checkpoint.root:
//                store.justified_checkpoint = state.current_justified_checkpoint
func (s *Service) onBlock(ctx context.Context, signed block.SignedBeaconBlock, blockRoot [32]byte) error {
	ctx, span := trace.StartSpan(ctx, "blockChain.onBlock")
	defer span.End()
	if err := helpers.BeaconBlockIsNil(signed); err != nil {
		return err
	}
	b := signed.Block()

	preState, err := s.getBlockPreState(ctx, b)
	if err != nil {
		return err
	}
	// TODO_MERGE: Optimize this copy.
	copiedPreState := preState.Copy()

	postState, err := transition.ExecuteStateTransition(ctx, preState, signed)
	if err != nil {
		return err
	}

	if err := s.notifyNewPayload(ctx, copiedPreState, postState, signed); err != nil {
		return errors.Wrap(err, "could not verify new payload")
	}

	// We add a proposer score boost to fork choice for the block root if applicable, right after
	// running a successful state transition for the block.
	if err := s.cfg.ForkChoiceStore.BoostProposerRoot(
		ctx, signed.Block().Slot(), blockRoot, s.genesisTime,
	); err != nil {
		return err
	}

	if err := s.savePostStateInfo(ctx, blockRoot, signed, postState, false /* reg sync */); err != nil {
		return err
	}

	// update forkchoice synced tips if the block is not optimistic
	if postState.Version() == version.Bellatrix {
		root, err := b.HashTreeRoot()
		if err != nil {
			return err
		}
		if err := s.cfg.ForkChoiceStore.UpdateSyncedTipsWithValidRoot(ctx, root); err != nil {
			return err
		}
		if err := s.saveSyncedTipsDB(ctx); err != nil {
			return err
		}
	}

	// If slasher is configured, forward the attestations in the block via
	// an event feed for processing.
	if features.Get().EnableSlasher {
		// Feed the indexed attestation to slasher if enabled. This action
		// is done in the background to avoid adding more load to this critical code path.
		go func() {
			// Using a different context to prevent timeouts as this operation can be expensive
			// and we want to avoid affecting the critical code path.
			ctx := context.TODO()
			for _, att := range signed.Block().Body().Attestations() {
				committee, err := helpers.BeaconCommitteeFromState(ctx, preState, att.Data.Slot, att.Data.CommitteeIndex)
				if err != nil {
					log.WithError(err).Error("Could not get attestation committee")
					tracing.AnnotateError(span, err)
					return
				}
				indexedAtt, err := attestation.ConvertToIndexed(ctx, att, committee)
				if err != nil {
					log.WithError(err).Error("Could not convert to indexed attestation")
					tracing.AnnotateError(span, err)
					return
				}
				s.cfg.SlasherAttestationsFeed.Send(indexedAtt)
			}
		}()
	}

	// Update justified check point.
	justified := s.store.JustifiedCheckpt()
	if justified == nil {
		return errNilJustifiedInStore
	}
	currJustifiedEpoch := justified.Epoch
	if postState.CurrentJustifiedCheckpoint().Epoch > currJustifiedEpoch {
		if err := s.updateJustified(ctx, postState); err != nil {
			return err
		}
	}

	finalized := s.store.FinalizedCheckpt()
	if finalized == nil {
		return errNilFinalizedInStore
	}
	newFinalized := postState.FinalizedCheckpointEpoch() > finalized.Epoch
	if newFinalized {
		s.store.SetPrevFinalizedCheckpt(finalized)
		s.store.SetFinalizedCheckpt(postState.FinalizedCheckpoint())
		s.store.SetPrevJustifiedCheckpt(justified)
		s.store.SetJustifiedCheckpt(postState.CurrentJustifiedCheckpoint())
	}

	balances, err := s.justifiedBalances.get(ctx, bytesutil.ToBytes32(justified.Root))
	if err != nil {
		msg := fmt.Sprintf("could not read balances for state w/ justified checkpoint %#x", justified.Root)
		return errors.Wrap(err, msg)
	}
	if err := s.updateHead(ctx, balances); err != nil {
		log.WithError(err).Warn("Could not update head")
	}

	if _, err := s.notifyForkchoiceUpdate(ctx, s.headBlock().Block(), bytesutil.ToBytes32(finalized.Root)); err != nil {
		return err
	}

	if err := s.pruneCanonicalAttsFromPool(ctx, blockRoot, signed); err != nil {
		return err
	}

	// Send notification of the processed block to the state feed.
	s.cfg.StateNotifier.StateFeed().Send(&feed.Event{
		Type: statefeed.BlockProcessed,
		Data: &statefeed.BlockProcessedData{
			Slot:        signed.Block().Slot(),
			BlockRoot:   blockRoot,
			SignedBlock: signed,
			Verified:    true,
		},
	})

	// Updating next slot state cache can happen in the background. It shouldn't block rest of the process.
	go func() {
		// Use a custom deadline here, since this method runs asynchronously.
		// We ignore the parent method's context and instead create a new one
		// with a custom deadline, therefore using the background context instead.
		slotCtx, cancel := context.WithTimeout(context.Background(), slotDeadline)
		defer cancel()
		if err := transition.UpdateNextSlotCache(slotCtx, blockRoot[:], postState); err != nil {
			log.WithError(err).Debug("could not update next slot state cache")
		}
	}()

	// Save justified check point to db.
	if postState.CurrentJustifiedCheckpoint().Epoch > currJustifiedEpoch {
		if err := s.cfg.BeaconDB.SaveJustifiedCheckpoint(ctx, postState.CurrentJustifiedCheckpoint()); err != nil {
			return err
		}
	}

	// Update finalized check point.
	if newFinalized {
		if err := s.updateFinalized(ctx, postState.FinalizedCheckpoint()); err != nil {
			return err
		}
		fRoot := bytesutil.ToBytes32(postState.FinalizedCheckpoint().Root)
		if err := s.cfg.ForkChoiceStore.Prune(ctx, fRoot); err != nil {
			return errors.Wrap(err, "could not prune proto array fork choice nodes")
		}
		go func() {
			// Send an event regarding the new finalized checkpoint over a common event feed.
			s.cfg.StateNotifier.StateFeed().Send(&feed.Event{
				Type: statefeed.FinalizedCheckpoint,
				Data: &ethpbv1.EventFinalizedCheckpoint{
					Epoch: postState.FinalizedCheckpoint().Epoch,
					Block: postState.FinalizedCheckpoint().Root,
					State: signed.Block().StateRoot(),
				},
			})

			// Use a custom deadline here, since this method runs asynchronously.
			// We ignore the parent method's context and instead create a new one
			// with a custom deadline, therefore using the background context instead.
			depCtx, cancel := context.WithTimeout(context.Background(), depositDeadline)
			defer cancel()
			if err := s.insertFinalizedDeposits(depCtx, fRoot); err != nil {
				log.WithError(err).Error("Could not insert finalized deposits.")
			}
		}()

	}

	defer reportAttestationInclusion(b)

	return s.handleEpochBoundary(ctx, postState)
}

func (s *Service) onBlockBatch(ctx context.Context, blks []block.SignedBeaconBlock,
	blockRoots [][32]byte) ([]*ethpb.Checkpoint, []*ethpb.Checkpoint, []bool, error) {
	ctx, span := trace.StartSpan(ctx, "blockChain.onBlockBatch")
	defer span.End()

	if len(blks) == 0 || len(blockRoots) == 0 {
		return nil, nil, nil, errors.New("no blocks provided")
	}
	if err := helpers.BeaconBlockIsNil(blks[0]); err != nil {
		return nil, nil, nil, err
	}
	b := blks[0].Block()

	// Retrieve incoming block's pre state.
	if err := s.verifyBlkPreState(ctx, b); err != nil {
		return nil, nil, nil, err
	}
	preState, err := s.cfg.StateGen.StateByRootInitialSync(ctx, bytesutil.ToBytes32(b.ParentRoot()))
	if err != nil {
		return nil, nil, nil, err
	}
	if preState == nil || preState.IsNil() {
		return nil, nil, nil, fmt.Errorf("nil pre state for slot %d", b.Slot())
	}

	jCheckpoints := make([]*ethpb.Checkpoint, len(blks))
	fCheckpoints := make([]*ethpb.Checkpoint, len(blks))
	optimistic := make([]bool, len(blks))
	sigSet := &bls.SignatureBatch{
		Signatures: [][]byte{},
		PublicKeys: []bls.PublicKey{},
		Messages:   [][32]byte{},
	}
	var set *bls.SignatureBatch
	boundaries := make(map[[32]byte]state.BeaconState)
	for i, b := range blks {
		preStateCopied := preState.Copy()
		set, preState, err = transition.ExecuteStateTransitionNoVerifyAnySig(ctx, preState, b)
		if err != nil {
			return nil, nil, nil, err
		}
		if err := s.notifyNewPayload(ctx, preStateCopied, preState, b); err != nil {
			return nil, nil, nil, err
		}

		// Save potential boundary states.
		if slots.IsEpochStart(preState.Slot()) {
			boundaries[blockRoots[i]] = preState.Copy()
			if err := s.handleEpochBoundary(ctx, preState); err != nil {
				return nil, nil, nil, errors.Wrap(err, "could not handle epoch boundary state")
			}
		}
		jCheckpoints[i] = preState.CurrentJustifiedCheckpoint()
		fCheckpoints[i] = preState.FinalizedCheckpoint()

		sigSet.Join(set)
	}
	verify, err := sigSet.Verify()
	if err != nil {
		return nil, nil, nil, err
	}
	if !verify {
		return nil, nil, nil, errors.New("batch block signature verification failed")
	}
	for r, st := range boundaries {
		if err := s.cfg.StateGen.SaveState(ctx, r, st); err != nil {
			return nil, nil, nil, err
		}
	}
	// Also saves the last post state which to be used as pre state for the next batch.
	lastB := blks[len(blks)-1]
	lastBR := blockRoots[len(blockRoots)-1]
	if err := s.cfg.StateGen.SaveState(ctx, lastBR, preState); err != nil {
		return nil, nil, nil, err
	}
	if err := s.saveHeadNoDB(ctx, lastB, lastBR, preState); err != nil {
		return nil, nil, nil, err
	}
	return fCheckpoints, jCheckpoints, optimistic, nil
}

// handles a block after the block's batch has been verified, where we can save blocks
// their state summaries and split them off to relative hot/cold storage.
func (s *Service) handleBlockAfterBatchVerify(ctx context.Context, signed block.SignedBeaconBlock,
	blockRoot [32]byte, fCheckpoint, jCheckpoint *ethpb.Checkpoint) error {
	b := signed.Block()

	s.saveInitSyncBlock(blockRoot, signed)
	if err := s.insertBlockToForkChoiceStore(ctx, b, blockRoot, fCheckpoint, jCheckpoint); err != nil {
		return err
	}
	if _, err := s.notifyForkchoiceUpdate(ctx, b, bytesutil.ToBytes32(fCheckpoint.Root)); err != nil {
		return err
	}
	if err := s.cfg.BeaconDB.SaveStateSummary(ctx, &ethpb.StateSummary{
		Slot: signed.Block().Slot(),
		Root: blockRoot[:],
	}); err != nil {
		return err
	}

	// Rate limit how many blocks (2 epochs worth of blocks) a node keeps in the memory.
	if uint64(len(s.getInitSyncBlocks())) > initialSyncBlockCacheSize {
		if err := s.cfg.BeaconDB.SaveBlocks(ctx, s.getInitSyncBlocks()); err != nil {
			return err
		}
		s.clearInitSyncBlocks()
	}

	justified := s.store.JustifiedCheckpt()
	if justified == nil {
		return errNilJustifiedInStore
	}
	if jCheckpoint.Epoch > justified.Epoch {
		if err := s.updateJustifiedInitSync(ctx, jCheckpoint); err != nil {
			return err
		}
	}

	finalized := s.store.FinalizedCheckpt()
	if finalized == nil {
		return errNilFinalizedInStore
	}
	// Update finalized check point. Prune the block cache and helper caches on every new finalized epoch.
	if fCheckpoint.Epoch > finalized.Epoch {
		if err := s.updateFinalized(ctx, fCheckpoint); err != nil {
			return err
		}
		s.store.SetPrevFinalizedCheckpt(finalized)
		s.store.SetFinalizedCheckpt(fCheckpoint)
	}
	return nil
}

// Epoch boundary bookkeeping such as logging epoch summaries.
func (s *Service) handleEpochBoundary(ctx context.Context, postState state.BeaconState) error {
	ctx, span := trace.StartSpan(ctx, "blockChain.handleEpochBoundary")
	defer span.End()

	if postState.Slot()+1 == s.nextEpochBoundarySlot {
		// Update caches for the next epoch at epoch boundary slot - 1.
		if err := helpers.UpdateCommitteeCache(postState, coreTime.NextEpoch(postState)); err != nil {
			return err
		}
		copied := postState.Copy()
		copied, err := transition.ProcessSlots(ctx, copied, copied.Slot()+1)
		if err != nil {
			return err
		}
		if err := helpers.UpdateProposerIndicesInCache(ctx, copied); err != nil {
			return err
		}
	} else if postState.Slot() >= s.nextEpochBoundarySlot {
		if err := reportEpochMetrics(ctx, postState, s.head.state); err != nil {
			return err
		}
		var err error
		s.nextEpochBoundarySlot, err = slots.EpochStart(coreTime.NextEpoch(postState))
		if err != nil {
			return err
		}

		// Update caches at epoch boundary slot.
		// The following updates have short cut to return nil cheaply if fulfilled during boundary slot - 1.
		if err := helpers.UpdateCommitteeCache(postState, coreTime.CurrentEpoch(postState)); err != nil {
			return err
		}
		if err := helpers.UpdateProposerIndicesInCache(ctx, postState); err != nil {
			return err
		}
	}

	return nil
}

// This feeds in the block and block's attestations to fork choice store. It's allows fork choice store
// to gain information on the most current chain.
func (s *Service) insertBlockAndAttestationsToForkChoiceStore(ctx context.Context, blk block.BeaconBlock, root [32]byte,
	st state.BeaconState) error {
	ctx, span := trace.StartSpan(ctx, "blockChain.insertBlockAndAttestationsToForkChoiceStore")
	defer span.End()

	fCheckpoint := st.FinalizedCheckpoint()
	jCheckpoint := st.CurrentJustifiedCheckpoint()
	if err := s.insertBlockToForkChoiceStore(ctx, blk, root, fCheckpoint, jCheckpoint); err != nil {
		return err
	}
	// Feed in block's attestations to fork choice store.
	for _, a := range blk.Body().Attestations() {
		committee, err := helpers.BeaconCommitteeFromState(ctx, st, a.Data.Slot, a.Data.CommitteeIndex)
		if err != nil {
			return err
		}
		indices, err := attestation.AttestingIndices(a.AggregationBits, committee)
		if err != nil {
			return err
		}
		s.cfg.ForkChoiceStore.ProcessAttestation(ctx, indices, bytesutil.ToBytes32(a.Data.BeaconBlockRoot), a.Data.Target.Epoch)
	}
	return nil
}

func (s *Service) insertBlockToForkChoiceStore(ctx context.Context, blk block.BeaconBlock,
	root [32]byte, fCheckpoint, jCheckpoint *ethpb.Checkpoint) error {
	if err := s.fillInForkChoiceMissingBlocks(ctx, blk, fCheckpoint, jCheckpoint); err != nil {
		return err
	}
	// Feed in block to fork choice store.
	if err := s.cfg.ForkChoiceStore.ProcessBlock(ctx,
		blk.Slot(), root, bytesutil.ToBytes32(blk.ParentRoot()), bytesutil.ToBytes32(blk.Body().Graffiti()),
		jCheckpoint.Epoch,
		fCheckpoint.Epoch); err != nil {
		return errors.Wrap(err, "could not process block for proto array fork choice")
	}
	return nil
}

// This saves post state info to DB or cache. This also saves post state info to fork choice store.
// Post state info consists of processed block and state. Do not call this method unless the block and state are verified.
func (s *Service) savePostStateInfo(ctx context.Context, r [32]byte, b block.SignedBeaconBlock, st state.BeaconState, initSync bool) error {
	ctx, span := trace.StartSpan(ctx, "blockChain.savePostStateInfo")
	defer span.End()
	if initSync {
		s.saveInitSyncBlock(r, b)
	} else if err := s.cfg.BeaconDB.SaveBlock(ctx, b); err != nil {
		return errors.Wrapf(err, "could not save block from slot %d", b.Block().Slot())
	}
	if err := s.cfg.StateGen.SaveState(ctx, r, st); err != nil {
		return errors.Wrap(err, "could not save state")
	}
	if err := s.insertBlockAndAttestationsToForkChoiceStore(ctx, b.Block(), r, st); err != nil {
		return errors.Wrapf(err, "could not insert block %d to fork choice store", b.Block().Slot())
	}
	return nil
}

// This removes the attestations from the mem pool. It will only remove the attestations if input root `r` is canonical,
// meaning the block `b` is part of the canonical chain.
func (s *Service) pruneCanonicalAttsFromPool(ctx context.Context, r [32]byte, b block.SignedBeaconBlock) error {
	if !features.Get().CorrectlyPruneCanonicalAtts {
		return nil
	}

	canonical, err := s.IsCanonical(ctx, r)
	if err != nil {
		return err
	}
	if !canonical {
		return nil
	}

	atts := b.Block().Body().Attestations()
	for _, att := range atts {
		if helpers.IsAggregated(att) {
			if err := s.cfg.AttPool.DeleteAggregatedAttestation(att); err != nil {
				return err
			}
		} else {
			if err := s.cfg.AttPool.DeleteUnaggregatedAttestation(att); err != nil {
				return err
			}
		}
	}
	return nil
}

<<<<<<< HEAD
// validates terminal block hash in the event of manual overrides before checking for total difficulty.
//
// def validate_merge_block(block: BeaconBlock) -> None:
//    """
//    Check the parent PoW block of execution payload is a valid terminal PoW block.
//
//    Note: Unavailable PoW block(s) may later become available,
//    and a client software MAY delay a call to ``validate_merge_block``
//    until the PoW block(s) become available.
//    """
//    if TERMINAL_BLOCK_HASH != Hash32():
//        # If `TERMINAL_BLOCK_HASH` is used as an override, the activation epoch must be reached.
//        assert compute_epoch_at_slot(block.slot) >= TERMINAL_BLOCK_HASH_ACTIVATION_EPOCH
//        return block.block_hash == TERMINAL_BLOCK_HASH
//
//    pow_block = get_pow_block(block.body.execution_payload.parent_hash)
//    # Check if `pow_block` is available
//    assert pow_block is not None
//    pow_parent = get_pow_block(pow_block.parent_hash)
//    # Check if `pow_parent` is available
//    assert pow_parent is not None
//    # Check if `pow_block` is a valid terminal PoW block
//    assert is_valid_terminal_pow_block(pow_block, pow_parent)
func (s *Service) validateTerminalBlock(b block.SignedBeaconBlock) error {
	payload, err := b.Block().Body().ExecutionPayload()
	if err != nil {
		return err
	}
	if bytesutil.ToBytes32(params.BeaconConfig().TerminalBlockHash.Bytes()) != [32]byte{} {
		// `TERMINAL_BLOCK_HASH` is used as an override, the activation epoch must be reached.
		if params.BeaconConfig().TerminalBlockHashActivationEpoch > slots.ToEpoch(b.Block().Slot()) {
			return errors.New("terminal block hash activation epoch not reached")
		}
		if !bytes.Equal(payload.ParentHash, params.BeaconConfig().TerminalBlockHash.Bytes()) {
			return errors.New("parent hash does not match terminal block hash")
		}
		return nil
	}
	transitionBlk, err := s.cfg.ExecutionEngineCaller.ExecutionBlockByHash(common.BytesToHash(payload.ParentHash))
	if err != nil {
		return errors.Wrap(err, "could not get transition block")
	}
	if transitionBlk == nil {
		return errors.New("transition block is nil")
	}
	parentTransitionBlk, err := s.cfg.ExecutionEngineCaller.ExecutionBlockByHash(common.HexToHash(transitionBlk.ParentHash))
	if err != nil {
		return errors.Wrap(err, "could not get transition parent block")
	}
	if parentTransitionBlk == nil {
		return errors.New("transition parent block is nil")
	}
	transitionBlkTTD, err := uint256.FromHex(transitionBlk.TotalDifficulty)
	if err != nil {
		return err
	}
	transitionParentBlkTTD, err := uint256.FromHex(parentTransitionBlk.TotalDifficulty)
	if err != nil {
		return err
	}

	validated, err := validTerminalPowBlock(transitionBlkTTD, transitionParentBlkTTD)
	if err != nil {
		return err
	}
	if !validated {
		return errors.New("invalid difficulty for terminal block")
	}

	log.WithFields(logrus.Fields{
		"slot":                                 b.Block().Slot(),
		"transitionBlockHash":                  common.BytesToHash(payload.ParentHash).String(),
		"transitionBlockParentHash":            common.HexToHash(transitionBlk.ParentHash).String(),
		"terminalTotalDifficulty":              params.BeaconConfig().TerminalTotalDifficulty,
		"transitionBlockTotalDifficulty":       transitionBlkTTD,
		"transitionBlockParentTotalDifficulty": transitionParentBlkTTD,
	}).Info("Verified terminal block")

	return nil
}

func executionPayloadToExecutableData(payload *enginev1.ExecutionPayload) *catalyst.ExecutableDataV1 {
	// Convert the base fee bytes from little endian to big endian
	baseFeeInBigEndian := bytesutil.ReverseByteOrder(payload.BaseFeePerGas)
	baseFeePerGas := new(big.Int)
	baseFeePerGas.SetBytes(baseFeeInBigEndian)

	return &catalyst.ExecutableDataV1{
		BlockHash:     common.BytesToHash(payload.BlockHash),
		ParentHash:    common.BytesToHash(payload.ParentHash),
		FeeRecipient:  common.BytesToAddress(payload.FeeRecipient),
		StateRoot:     common.BytesToHash(payload.StateRoot),
		ReceiptsRoot:  common.BytesToHash(payload.ReceiptsRoot),
		LogsBloom:     payload.LogsBloom,
		Random:        common.BytesToHash(payload.Random),
		Number:        payload.BlockNumber,
		GasLimit:      payload.GasLimit,
		GasUsed:       payload.GasUsed,
		Timestamp:     payload.Timestamp,
		ExtraData:     payload.ExtraData,
		BaseFeePerGas: baseFeePerGas,
		Transactions:  payload.Transactions,
	}
}

=======
>>>>>>> d8f9ecbd
// Saves synced and validated tips to DB.
func (s *Service) saveSyncedTipsDB(ctx context.Context) error {
	tips := s.cfg.ForkChoiceStore.SyncedTips()
	if len(tips) == 0 {
		return nil
	}
	return s.cfg.BeaconDB.UpdateValidatedTips(ctx, tips)
}<|MERGE_RESOLUTION|>--- conflicted
+++ resolved
@@ -537,114 +537,6 @@
 	return nil
 }
 
-<<<<<<< HEAD
-// validates terminal block hash in the event of manual overrides before checking for total difficulty.
-//
-// def validate_merge_block(block: BeaconBlock) -> None:
-//    """
-//    Check the parent PoW block of execution payload is a valid terminal PoW block.
-//
-//    Note: Unavailable PoW block(s) may later become available,
-//    and a client software MAY delay a call to ``validate_merge_block``
-//    until the PoW block(s) become available.
-//    """
-//    if TERMINAL_BLOCK_HASH != Hash32():
-//        # If `TERMINAL_BLOCK_HASH` is used as an override, the activation epoch must be reached.
-//        assert compute_epoch_at_slot(block.slot) >= TERMINAL_BLOCK_HASH_ACTIVATION_EPOCH
-//        return block.block_hash == TERMINAL_BLOCK_HASH
-//
-//    pow_block = get_pow_block(block.body.execution_payload.parent_hash)
-//    # Check if `pow_block` is available
-//    assert pow_block is not None
-//    pow_parent = get_pow_block(pow_block.parent_hash)
-//    # Check if `pow_parent` is available
-//    assert pow_parent is not None
-//    # Check if `pow_block` is a valid terminal PoW block
-//    assert is_valid_terminal_pow_block(pow_block, pow_parent)
-func (s *Service) validateTerminalBlock(b block.SignedBeaconBlock) error {
-	payload, err := b.Block().Body().ExecutionPayload()
-	if err != nil {
-		return err
-	}
-	if bytesutil.ToBytes32(params.BeaconConfig().TerminalBlockHash.Bytes()) != [32]byte{} {
-		// `TERMINAL_BLOCK_HASH` is used as an override, the activation epoch must be reached.
-		if params.BeaconConfig().TerminalBlockHashActivationEpoch > slots.ToEpoch(b.Block().Slot()) {
-			return errors.New("terminal block hash activation epoch not reached")
-		}
-		if !bytes.Equal(payload.ParentHash, params.BeaconConfig().TerminalBlockHash.Bytes()) {
-			return errors.New("parent hash does not match terminal block hash")
-		}
-		return nil
-	}
-	transitionBlk, err := s.cfg.ExecutionEngineCaller.ExecutionBlockByHash(common.BytesToHash(payload.ParentHash))
-	if err != nil {
-		return errors.Wrap(err, "could not get transition block")
-	}
-	if transitionBlk == nil {
-		return errors.New("transition block is nil")
-	}
-	parentTransitionBlk, err := s.cfg.ExecutionEngineCaller.ExecutionBlockByHash(common.HexToHash(transitionBlk.ParentHash))
-	if err != nil {
-		return errors.Wrap(err, "could not get transition parent block")
-	}
-	if parentTransitionBlk == nil {
-		return errors.New("transition parent block is nil")
-	}
-	transitionBlkTTD, err := uint256.FromHex(transitionBlk.TotalDifficulty)
-	if err != nil {
-		return err
-	}
-	transitionParentBlkTTD, err := uint256.FromHex(parentTransitionBlk.TotalDifficulty)
-	if err != nil {
-		return err
-	}
-
-	validated, err := validTerminalPowBlock(transitionBlkTTD, transitionParentBlkTTD)
-	if err != nil {
-		return err
-	}
-	if !validated {
-		return errors.New("invalid difficulty for terminal block")
-	}
-
-	log.WithFields(logrus.Fields{
-		"slot":                                 b.Block().Slot(),
-		"transitionBlockHash":                  common.BytesToHash(payload.ParentHash).String(),
-		"transitionBlockParentHash":            common.HexToHash(transitionBlk.ParentHash).String(),
-		"terminalTotalDifficulty":              params.BeaconConfig().TerminalTotalDifficulty,
-		"transitionBlockTotalDifficulty":       transitionBlkTTD,
-		"transitionBlockParentTotalDifficulty": transitionParentBlkTTD,
-	}).Info("Verified terminal block")
-
-	return nil
-}
-
-func executionPayloadToExecutableData(payload *enginev1.ExecutionPayload) *catalyst.ExecutableDataV1 {
-	// Convert the base fee bytes from little endian to big endian
-	baseFeeInBigEndian := bytesutil.ReverseByteOrder(payload.BaseFeePerGas)
-	baseFeePerGas := new(big.Int)
-	baseFeePerGas.SetBytes(baseFeeInBigEndian)
-
-	return &catalyst.ExecutableDataV1{
-		BlockHash:     common.BytesToHash(payload.BlockHash),
-		ParentHash:    common.BytesToHash(payload.ParentHash),
-		FeeRecipient:  common.BytesToAddress(payload.FeeRecipient),
-		StateRoot:     common.BytesToHash(payload.StateRoot),
-		ReceiptsRoot:  common.BytesToHash(payload.ReceiptsRoot),
-		LogsBloom:     payload.LogsBloom,
-		Random:        common.BytesToHash(payload.Random),
-		Number:        payload.BlockNumber,
-		GasLimit:      payload.GasLimit,
-		GasUsed:       payload.GasUsed,
-		Timestamp:     payload.Timestamp,
-		ExtraData:     payload.ExtraData,
-		BaseFeePerGas: baseFeePerGas,
-		Transactions:  payload.Transactions,
-	}
-}
-
-=======
->>>>>>> d8f9ecbd
 // Saves synced and validated tips to DB.
 func (s *Service) saveSyncedTipsDB(ctx context.Context) error {
 	tips := s.cfg.ForkChoiceStore.SyncedTips()
