--- conflicted
+++ resolved
@@ -52,11 +52,7 @@
         "//shared/attestationutil:go_default_library",
         "//shared/bls:go_default_library",
         "//shared/bytesutil:go_default_library",
-<<<<<<< HEAD
-        "//shared/copyutil:go_default_library",
         "//shared/event:go_default_library",
-=======
->>>>>>> 562e1282
         "//shared/featureconfig:go_default_library",
         "//shared/mputil:go_default_library",
         "//shared/params:go_default_library",
