--- conflicted
+++ resolved
@@ -78,11 +78,7 @@
 	// beyond merge epoch, allow 10 Mib gossip data size
 	gossipPubSubSize := params.BeaconNetworkConfig().GossipMaxSize
 	if fEpoch >= params.BeaconConfig().BellatrixForkEpoch {
-<<<<<<< HEAD
-		gossipPubSubSize = params.BeaconNetworkConfig().GossipMaxSizeMerge
-=======
 		gossipPubSubSize = params.BeaconNetworkConfig().GossipMaxSizeBellatrix
->>>>>>> e26cde5e
 	}
 
 	decodedData, err := encoder.DecodeSnappy(pmsg.Data, gossipPubSubSize)
