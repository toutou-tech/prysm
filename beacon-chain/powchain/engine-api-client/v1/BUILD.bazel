--- conflicted
+++ resolved
@@ -10,11 +10,8 @@
     importpath = "github.com/prysmaticlabs/prysm/beacon-chain/powchain/engine-api-client/v1",
     visibility = ["//beacon-chain:__subpackages__"],
     deps = [
-<<<<<<< HEAD
         "//config/params:go_default_library",
-=======
         "//encoding/bytesutil:go_default_library",
->>>>>>> 68e75d58
         "//proto/engine/v1:go_default_library",
         "@com_github_ethereum_go_ethereum//common:go_default_library",
         "@com_github_ethereum_go_ethereum//rpc:go_default_library",
