--- conflicted
+++ resolved
@@ -34,11 +34,8 @@
     ],
     deps = [
         "//beacon-chain/state/interface:go_default_library",
-<<<<<<< HEAD
+        "//proto/eth/v1alpha1:go_default_library",
         "//shared/bytesutil:go_default_library",
-=======
-        "//proto/eth/v1alpha1:go_default_library",
->>>>>>> 8433a313
         "//shared/copyutil:go_default_library",
         "//shared/hashutil:go_default_library",
         "//shared/params:go_default_library",
