load("@prysm//tools/go:def.bzl", "go_repository", "maybe")  # gazelle:keep
load("@bazel_tools//tools/build_defs/repo:http.bzl", "http_archive")  # gazelle:keep
load("@bazel_tools//tools/build_defs/repo:git.bzl", "git_repository")

# Prysm's third party / external dependencies.
#
##################################################################
#
#                    ██████████████████
#                  ██                  ██
#                ██  ██████████████████  ██
#              ██  ██████████████████████  ██
#            ██  ██████████████████████████  ██
#          ██  ██████████████████████████████  ██
#        ██  ██████████████████████████████████  ██
#      ██  ██████████████████████████████████████  ██
#      ██  ██████    ██      ████  ████    ██████  ██
#      ██  ████  ████████  ████  ██  ██  ██  ████  ██
#      ██  ████  ████████  ████  ██  ██  ██  ████  ██
#      ██  ██████  ██████  ████  ██  ██    ██████  ██
#      ██  ████████  ████  ████  ██  ██  ████████  ██
#      ██  ████████  ████  ████  ██  ██  ████████  ██
#      ██  ████    ██████  ██████  ████  ████████  ██
#      ██  ██████████████████████████████████████  ██
#        ██  ██████████████████████████████████  ██
#          ██  ██████████████████████████████  ██
#            ██  ██████████████████████████  ██
#              ██  ██████████████████████  ██
#                ██  ██████████████████  ██
#                  ██                  ██
#                    ██████████████████
#
##################################################################
#           Make sure you have read DEPENDENCIES.md!
##################################################################
def prysm_deps():
    go_repository(
        name = "co_honnef_go_tools",
        importpath = "honnef.co/go/tools",
        sum = "h1:UoveltGrhghAA7ePc+e+QYDHXrBps2PqFZiHkGR/xK8=",
        version = "v0.0.1-2020.1.4",
    )
    go_repository(
        name = "com_github_aead_siphash",
        importpath = "github.com/aead/siphash",
        sum = "h1:FwHfE/T45KPKYuuSAKyyvE+oPWcaQ+CUmFW0bPlM+kg=",
        version = "v1.0.1",
    )
    go_repository(
        name = "com_github_afex_hystrix_go",
        importpath = "github.com/afex/hystrix-go",
        sum = "h1:rFw4nCn9iMW+Vajsk51NtYIcwSTkXr+JGrMd36kTDJw=",
        version = "v0.0.0-20180502004556-fa1af6a1f4f5",
    )

    go_repository(
        name = "com_github_ajstarks_svgo",
        importpath = "github.com/ajstarks/svgo",
        sum = "h1:wVe6/Ea46ZMeNkQjjBW6xcqyQA/j5e0D6GytH95g0gQ=",
        version = "v0.0.0-20180226025133-644b8db467af",
    )

    go_repository(
        name = "com_github_alecthomas_template",
        importpath = "github.com/alecthomas/template",
        sum = "h1:JYp7IbQjafoB+tBA3gMyHYHrpOtNuDiK/uB5uXxq5wM=",
        version = "v0.0.0-20190718012654-fb15b899a751",
    )
    go_repository(
        name = "com_github_alecthomas_units",
        importpath = "github.com/alecthomas/units",
        sum = "h1:UQZhZ2O0vMHr2cI+DC1Mbh0TJxzA3RcLoMsFw+aXw7E=",
        version = "v0.0.0-20190924025748-f65c72e2690d",
    )
    go_repository(
        name = "com_github_allegro_bigcache",
        importpath = "github.com/allegro/bigcache",
        sum = "h1:hg1sY1raCwic3Vnsvje6TT7/pnZba83LeFck5NrFKSc=",
        version = "v1.2.1",
    )
    go_repository(
        name = "com_github_andreasbriese_bbloom",
        importpath = "github.com/AndreasBriese/bbloom",
        sum = "h1:cTp8I5+VIoKjsnZuH8vjyaysT/ses3EvZeaV/1UkF2M=",
        version = "v0.0.0-20190825152654-46b345b51c96",
    )

    go_repository(
        name = "com_github_andreyvit_diff",
        importpath = "github.com/andreyvit/diff",
        sum = "h1:bvNMNQO63//z+xNgfBlViaCIJKLlCJ6/fmUseuG0wVQ=",
        version = "v0.0.0-20170406064948-c7f18ee00883",
    )
    go_repository(
        name = "com_github_anmitsu_go_shlex",
        importpath = "github.com/anmitsu/go-shlex",
        sum = "h1:kFOfPq6dUM1hTo4JG6LR5AXSUEsOjtdm0kw0FtQtMJA=",
        version = "v0.0.0-20161002113705-648efa622239",
    )

    go_repository(
        name = "com_github_antihax_optional",
        importpath = "github.com/antihax/optional",
        sum = "h1:xK2lYat7ZLaVVcIuj82J8kIro4V6kDe0AUDFboUCwcg=",
        version = "v1.0.0",
    )

    go_repository(
        name = "com_github_apache_arrow_go_arrow",
        importpath = "github.com/apache/arrow/go/arrow",
        sum = "h1:nxAtV4VajJDhKysp2kdcJZsq8Ss1xSA0vZTkVHHJd0E=",
        version = "v0.0.0-20191024131854-af6fa24be0db",
    )
    go_repository(
        name = "com_github_apache_thrift",
        importpath = "github.com/apache/thrift",
        sum = "h1:5hryIiq9gtn+MiLVn0wP37kb/uTeRZgN08WoCsAhIhI=",
        version = "v0.13.0",
    )

    go_repository(
        name = "com_github_aristanetworks_fsnotify",
        importpath = "github.com/aristanetworks/fsnotify",
        sum = "h1:it2ydpY6k0aXB7qjb4vGhOYOL6YDC/sr8vhqwokFQwQ=",
        version = "v1.4.2",
    )
    go_repository(
        name = "com_github_aristanetworks_glog",
        importpath = "github.com/aristanetworks/glog",
        sum = "h1:Bmjk+DjIi3tTAU0wxGaFbfjGUqlxxSXARq9A96Kgoos=",
        version = "v0.0.0-20191112221043-67e8567f59f3",
    )

    go_repository(
        name = "com_github_aristanetworks_goarista",
        importpath = "github.com/aristanetworks/goarista",
        sum = "h1:XJH0YfVFKbq782tlNThzN/Ud5qm/cx6LXOA/P6RkTxc=",
        version = "v0.0.0-20200805130819-fd197cf57d96",
    )
    go_repository(
        name = "com_github_aristanetworks_splunk_hec_go",
        importpath = "github.com/aristanetworks/splunk-hec-go",
        sum = "h1:O7zlcm4ve7JvqTyEK3vSBh1LngLezraqcxv8Ya6tQFY=",
        version = "v0.3.3",
    )
    go_repository(
        name = "com_github_armon_circbuf",
        importpath = "github.com/armon/circbuf",
        sum = "h1:QEF07wC0T1rKkctt1RINW/+RMTVmiwxETico2l3gxJA=",
        version = "v0.0.0-20150827004946-bbbad097214e",
    )

    go_repository(
        name = "com_github_armon_consul_api",
        importpath = "github.com/armon/consul-api",
        sum = "h1:G1bPvciwNyF7IUmKXNt9Ak3m6u9DE1rF+RmtIkBpVdA=",
        version = "v0.0.0-20180202201655-eb2c6b5be1b6",
    )
    go_repository(
        name = "com_github_armon_go_metrics",
        importpath = "github.com/armon/go-metrics",
        sum = "h1:8GUt8eRujhVEGZFFEjBj46YV4rDjvGrNxb0KMWYkL2I=",
        version = "v0.0.0-20180917152333-f0300d1749da",
    )
    go_repository(
        name = "com_github_armon_go_radix",
        importpath = "github.com/armon/go-radix",
        sum = "h1:BUAU3CGlLvorLI26FmByPp2eC2qla6E1Tw+scpcg/to=",
        version = "v0.0.0-20180808171621-7fddfc383310",
    )
    go_repository(
        name = "com_github_aryann_difflib",
        importpath = "github.com/aryann/difflib",
        sum = "h1:pv34s756C4pEXnjgPfGYgdhg/ZdajGhyOvzx8k+23nw=",
        version = "v0.0.0-20170710044230-e206f873d14a",
    )

    go_repository(
        name = "com_github_aws_aws_lambda_go",
        importpath = "github.com/aws/aws-lambda-go",
        sum = "h1:SuCy7H3NLyp+1Mrfp+m80jcbi9KYWAs9/BXwppwRDzY=",
        version = "v1.13.3",
    )

    go_repository(
        name = "com_github_aws_aws_sdk_go",
        importpath = "github.com/aws/aws-sdk-go",
        sum = "h1:0xphMHGMLBrPMfxR2AmVjZKcMEESEgWF8Kru94BNByk=",
        version = "v1.27.0",
    )
    go_repository(
        name = "com_github_aws_aws_sdk_go_v2",
        importpath = "github.com/aws/aws-sdk-go-v2",
        sum = "h1:BS+UYpbsElC82gB+2E2jiCBg36i8HlubTB/dO/moQ9c=",
        version = "v1.2.0",
    )

    go_repository(
        name = "com_github_aws_aws_sdk_go_v2_config",
        importpath = "github.com/aws/aws-sdk-go-v2/config",
        sum = "h1:ZAoq32boMzcaTW9bcUacBswAmHTbvlvDJICgHFZuECo=",
        version = "v1.1.1",
    )
    go_repository(
        name = "com_github_aws_aws_sdk_go_v2_credentials",
        importpath = "github.com/aws/aws-sdk-go-v2/credentials",
        sum = "h1:NbvWIM1Mx6sNPTxowHgS2ewXCRp+NGTzUYb/96FZJbY=",
        version = "v1.1.1",
    )
    go_repository(
        name = "com_github_aws_aws_sdk_go_v2_feature_ec2_imds",
        importpath = "github.com/aws/aws-sdk-go-v2/feature/ec2/imds",
        sum = "h1:EtEU7WRaWliitZh2nmuxEXrN0Cb8EgPUFGIoTMeqbzI=",
        version = "v1.0.2",
    )
    go_repository(
        name = "com_github_aws_aws_sdk_go_v2_service_internal_presigned_url",
        importpath = "github.com/aws/aws-sdk-go-v2/service/internal/presigned-url",
        sum = "h1:4AH9fFjUlVktQMznF+YN33aWNXaR4VgDXyP28qokJC0=",
        version = "v1.0.2",
    )
    go_repository(
        name = "com_github_aws_aws_sdk_go_v2_service_route53",
        importpath = "github.com/aws/aws-sdk-go-v2/service/route53",
        sum = "h1:cKr6St+CtC3/dl/rEBJvlk7A/IN5D5F02GNkGzfbtVU=",
        version = "v1.1.1",
    )
    go_repository(
        name = "com_github_aws_aws_sdk_go_v2_service_sso",
        importpath = "github.com/aws/aws-sdk-go-v2/service/sso",
        sum = "h1:37QubsarExl5ZuCBlnRP+7l1tNwZPBSTqpTBrPH98RU=",
        version = "v1.1.1",
    )
    go_repository(
        name = "com_github_aws_aws_sdk_go_v2_service_sts",
        importpath = "github.com/aws/aws-sdk-go-v2/service/sts",
        sum = "h1:TJoIfnIFubCX0ACVeJ0w46HEH5MwjwYN4iFhuYIhfIY=",
        version = "v1.1.1",
    )
    go_repository(
        name = "com_github_aws_smithy_go",
        importpath = "github.com/aws/smithy-go",
        sum = "h1:D6CSsM3gdxaGaqXnPgOBCeL6Mophqzu7KJOu7zW78sU=",
        version = "v1.1.0",
    )
<<<<<<< HEAD
=======
    go_repository(
        name = "com_github_azure_azure_pipeline_go",
        importpath = "github.com/Azure/azure-pipeline-go",
        sum = "h1:6oiIS9yaG6XCCzhgAgKFfIWyo4LLCiDhZot6ltoThhY=",
        version = "v0.2.2",
    )
    go_repository(
        name = "com_github_azure_azure_sdk_for_go_sdk_azcore",
        importpath = "github.com/Azure/azure-sdk-for-go/sdk/azcore",
        sum = "h1:qoVeMsc9/fh/yhxVaA0obYjVH/oI/ihrOoMwsLS9KSA=",
        version = "v0.21.1",
    )
    go_repository(
        name = "com_github_azure_azure_sdk_for_go_sdk_internal",
        importpath = "github.com/Azure/azure-sdk-for-go/sdk/internal",
        sum = "h1:E+m3SkZCN0Bf5q7YdTs5lSm2CYY3CK4spn5OmUIiQtk=",
        version = "v0.8.3",
    )
    go_repository(
        name = "com_github_azure_azure_sdk_for_go_sdk_storage_azblob",
        importpath = "github.com/Azure/azure-sdk-for-go/sdk/storage/azblob",
        sum = "h1:Px2UA+2RvSSvv+RvJNuUB6n7rs5Wsel4dXLe90Um2n4=",
        version = "v0.3.0",
    )
>>>>>>> b787fd87

    go_repository(
        name = "com_github_azure_azure_storage_blob_go",
        importpath = "github.com/Azure/azure-storage-blob-go",
        sum = "h1:MuueVOYkufCxJw5YZzF842DY2MBsp+hLuh2apKY0mck=",
        version = "v0.7.0",
    )

    go_repository(
        name = "com_github_azure_go_autorest_autorest",
        importpath = "github.com/Azure/go-autorest/autorest",
        sum = "h1:MRvx8gncNaXJqOoLmhNjUAKh33JJF8LyxPhomEtOsjs=",
        version = "v0.9.0",
    )
    go_repository(
        name = "com_github_azure_go_autorest_autorest_adal",
        importpath = "github.com/Azure/go-autorest/autorest/adal",
        sum = "h1:q2gDruN08/guU9vAjuPWff0+QIrpH6ediguzdAzXAUU=",
        version = "v0.5.0",
    )
    go_repository(
        name = "com_github_azure_go_autorest_autorest_date",
        importpath = "github.com/Azure/go-autorest/autorest/date",
        sum = "h1:YGrhWfrgtFs84+h0o46rJrlmsZtyZRg470CqAXTZaGM=",
        version = "v0.1.0",
    )
    go_repository(
        name = "com_github_azure_go_autorest_autorest_mocks",
        importpath = "github.com/Azure/go-autorest/autorest/mocks",
        sum = "h1:Ww5g4zThfD/6cLb4z6xxgeyDa7QDkizMkJKe0ysZXp0=",
        version = "v0.2.0",
    )
    go_repository(
        name = "com_github_azure_go_autorest_logger",
        importpath = "github.com/Azure/go-autorest/logger",
        sum = "h1:ruG4BSDXONFRrZZJ2GUXDiUyVpayPmb1GnWeHDdaNKY=",
        version = "v0.1.0",
    )
    go_repository(
        name = "com_github_azure_go_autorest_tracing",
        importpath = "github.com/Azure/go-autorest/tracing",
        sum = "h1:TRn4WjSnkcSy5AEG3pnbtFSwNtwzjr4VYyQflFE619k=",
        version = "v0.5.0",
    )
    go_repository(
        name = "com_github_bazelbuild_rules_go",
        importpath = "github.com/bazelbuild/rules_go",
        sum = "h1:Wxu7JjqnF78cKZbsBsARLSXx/jlGaSLCnUV3mTlyHvM=",
        version = "v0.23.2",
    )
    go_repository(
        name = "com_github_benbjohnson_clock",
        importpath = "github.com/benbjohnson/clock",
        sum = "h1:ip6w0uFQkncKQ979AypyG0ER7mqUSBdKLOgAle/AT8A=",
        version = "v1.3.0",
    )

    go_repository(
        name = "com_github_beorn7_perks",
        importpath = "github.com/beorn7/perks",
        sum = "h1:VlbKKnNfV8bJzeqoa4cOKqO6bYr3WgKZxO8Z16+hsOM=",
        version = "v1.0.1",
    )
    go_repository(
        name = "com_github_bgentry_go_netrc",
        importpath = "github.com/bgentry/go-netrc",
        sum = "h1:xDfNPAt8lFiC1UJrqV3uuy861HCTo708pDMbjHHdCas=",
        version = "v0.0.0-20140422174119-9fd32a8b3d3d",
    )

    go_repository(
        name = "com_github_bgentry_speakeasy",
        importpath = "github.com/bgentry/speakeasy",
        sum = "h1:ByYyxL9InA1OWqxJqqp2A5pYHUrCiAL6K3J+LKSsQkY=",
        version = "v0.1.0",
    )

    go_repository(
        name = "com_github_bketelsen_crypt",
        importpath = "github.com/bketelsen/crypt",
        sum = "h1:+0HFd5KSZ/mm3JmhmrDukiId5iR6w4+BdFtfSy4yWIc=",
        version = "v0.0.3-0.20200106085610-5cbc8cc4026c",
    )
    go_repository(
        name = "com_github_bmizerany_pat",
        importpath = "github.com/bmizerany/pat",
        sum = "h1:y4B3+GPxKlrigF1ha5FFErxK+sr6sWxQovRMzwMhejo=",
        version = "v0.0.0-20170815010413-6226ea591a40",
    )
    go_repository(
        name = "com_github_boltdb_bolt",
        importpath = "github.com/boltdb/bolt",
        sum = "h1:JQmyP4ZBrce+ZQu0dY660FMfatumYDLun9hBCUVIkF4=",
        version = "v1.3.1",
    )
    go_repository(
        name = "com_github_bradfitz_go_smtpd",
        importpath = "github.com/bradfitz/go-smtpd",
        sum = "h1:ckJgFhFWywOx+YLEMIJsTb+NV6NexWICk5+AMSuz3ss=",
        version = "v0.0.0-20170404230938-deb6d6237625",
    )

    go_repository(
        name = "com_github_bradfitz_gomemcache",
        importpath = "github.com/bradfitz/gomemcache",
        sum = "h1:7IjN4QP3c38xhg6wz8R3YjoU+6S9e7xBc0DAVLLIpHE=",
        version = "v0.0.0-20170208213004-1952afaa557d",
    )

    go_repository(
        name = "com_github_btcsuite_btcd",
        importpath = "github.com/btcsuite/btcd",
        sum = "h1:IB8cVQcC2X5mHbnfirLG5IZnkWYNTPlLZVrxUYSotbE=",
        version = "v0.23.1",
    )
    go_repository(
        name = "com_github_btcsuite_btcd_btcec_v2",
        importpath = "github.com/btcsuite/btcd/btcec/v2",
        sum = "h1:fzn1qaOt32TuLjFlkzYSsBC35Q3KUjT1SwPxiMSCF5k=",
        version = "v2.2.0",
    )
    go_repository(
        name = "com_github_btcsuite_btcd_btcutil",
        importpath = "github.com/btcsuite/btcd/btcutil",
        sum = "h1:MO4klnGY+EWJdoWF12Wkuf4AWDBPMpZNeN/jRLrklUU=",
        version = "v1.1.0",
    )

    go_repository(
        name = "com_github_btcsuite_btcd_chaincfg_chainhash",
        importpath = "github.com/btcsuite/btcd/chaincfg/chainhash",
        sum = "h1:q0rUy8C/TYNBQS1+CGKw68tLOFYSNEs0TFnxxnS9+4U=",
        version = "v1.0.1",
    )

    go_repository(
        name = "com_github_btcsuite_btclog",
        importpath = "github.com/btcsuite/btclog",
        sum = "h1:bAs4lUbRJpnnkd9VhRV3jjAVU7DJVjMaK+IsvSeZvFo=",
        version = "v0.0.0-20170628155309-84c8d2346e9f",
    )
    go_repository(
        name = "com_github_btcsuite_btcutil",
        importpath = "github.com/btcsuite/btcutil",
        sum = "h1:YtWJF7RHm2pYCvA5t0RPmAaLUhREsKuKd+SLhxFbFeQ=",
        version = "v1.0.3-0.20201208143702-a53e38424cce",
    )
    go_repository(
        name = "com_github_btcsuite_go_socks",
        importpath = "github.com/btcsuite/go-socks",
        sum = "h1:R/opQEbFEy9JGkIguV40SvRY1uliPX8ifOvi6ICsFCw=",
        version = "v0.0.0-20170105172521-4720035b7bfd",
    )
    go_repository(
        name = "com_github_btcsuite_goleveldb",
        importpath = "github.com/btcsuite/goleveldb",
        sum = "h1:Tvd0BfvqX9o823q1j2UZ/epQo09eJh6dTcRp79ilIN4=",
        version = "v1.0.0",
    )
    go_repository(
        name = "com_github_btcsuite_snappy_go",
        importpath = "github.com/btcsuite/snappy-go",
        sum = "h1:ZxaA6lo2EpxGddsA8JwWOcxlzRybb444sgmeJQMJGQE=",
        version = "v1.0.0",
    )

    go_repository(
        name = "com_github_btcsuite_websocket",
        importpath = "github.com/btcsuite/websocket",
        sum = "h1:R8vQdOQdZ9Y3SkEwmHoWBmX1DNXhXZqlTpq6s4tyJGc=",
        version = "v0.0.0-20150119174127-31079b680792",
    )
    go_repository(
        name = "com_github_btcsuite_winsvc",
        importpath = "github.com/btcsuite/winsvc",
        sum = "h1:J9B4L7e3oqhXOcm+2IuNApwzQec85lE+QaikUcCs+dk=",
        version = "v1.0.0",
    )
    go_repository(
        name = "com_github_bufbuild_buf",
        importpath = "github.com/bufbuild/buf",
        sum = "h1:11zJVA0D4uJVGOC9h+oOVHrKKoBgMYIqJJ0d1Xt6oeQ=",
        version = "v0.37.0",
    )
    go_repository(
        name = "com_github_buger_jsonparser",
        importpath = "github.com/buger/jsonparser",
        sum = "h1:D21IyuvjDCshj1/qq+pCNd3VZOAEI9jy6Bi131YlXgI=",
        version = "v0.0.0-20181115193947-bf1c66bbce23",
    )

    go_repository(
        name = "com_github_burntsushi_toml",
        importpath = "github.com/BurntSushi/toml",
        sum = "h1:ksErzDEI1khOiGPgpwuI7x2ebx/uXQNw7xJpn9Eq1+I=",
        version = "v1.1.0",
    )
    go_repository(
        name = "com_github_burntsushi_xgb",
        importpath = "github.com/BurntSushi/xgb",
        sum = "h1:1BDTz0u9nC3//pOCMdNH+CiXJVYJh5UQNCOBG7jbELc=",
        version = "v0.0.0-20160522181843-27f122750802",
    )

    go_repository(
        name = "com_github_c_bata_go_prompt",
        importpath = "github.com/c-bata/go-prompt",
        sum = "h1:uyKRz6Z6DUyj49QVijyM339UJV9yhbr70gESwbNU3e0=",
        version = "v0.2.2",
    )
    go_repository(
        name = "com_github_casbin_casbin_v2",
        importpath = "github.com/casbin/casbin/v2",
        sum = "h1:bTwon/ECRx9dwBy2ewRVr5OiqjeXSGiTUY74sDPQi/g=",
        version = "v2.1.2",
    )
    go_repository(
        name = "com_github_cenkalti_backoff",
        importpath = "github.com/cenkalti/backoff",
        sum = "h1:tNowT99t7UNflLxfYYSlKYsBpXdEet03Pg2g16Swow4=",
        version = "v2.2.1+incompatible",
    )

    go_repository(
        name = "com_github_census_instrumentation_opencensus_proto",
        importpath = "github.com/census-instrumentation/opencensus-proto",
        sum = "h1:glEXhBS5PSLLv4IXzLA5yPRVX4bilULVyxxbrfOtDAk=",
        version = "v0.2.1",
    )
    go_repository(
        name = "com_github_cespare_cp",
        importpath = "github.com/cespare/cp",
        sum = "h1:nCb6ZLdB7NRaqsm91JtQTAme2SKJzXVsdPIPkyJr1MU=",
        version = "v1.1.1",
    )

    go_repository(
        name = "com_github_cespare_xxhash",
        importpath = "github.com/cespare/xxhash",
        sum = "h1:a6HrQnmkObjyL+Gs60czilIUGqrzKutQD6XZog3p+ko=",
        version = "v1.1.0",
    )
    go_repository(
        name = "com_github_cespare_xxhash_v2",
        importpath = "github.com/cespare/xxhash/v2",
        sum = "h1:YRXhKfTDauu4ajMg1TPgFO5jnlC2HCbmLXMcTG5cbYE=",
        version = "v2.1.2",
    )
    go_repository(
        name = "com_github_cheekybits_genny",
        importpath = "github.com/cheekybits/genny",
        sum = "h1:uGGa4nei+j20rOSeDeP5Of12XVm7TGUd4dJA9RDitfE=",
        version = "v1.0.0",
    )

    go_repository(
        name = "com_github_chzyer_logex",
        importpath = "github.com/chzyer/logex",
        sum = "h1:Swpa1K6QvQznwJRcfTfQJmTE72DqScAa40E+fbHEXEE=",
        version = "v1.1.10",
    )
    go_repository(
        name = "com_github_chzyer_readline",
        importpath = "github.com/chzyer/readline",
        sum = "h1:fY5BOSpyZCqRo5OhCuC+XN+r/bBCmeuuJtjz+bCNIf8=",
        version = "v0.0.0-20180603132655-2972be24d48e",
    )
    go_repository(
        name = "com_github_chzyer_test",
        importpath = "github.com/chzyer/test",
        sum = "h1:q763qf9huN11kDQavWsoZXJNW3xEE4JJyHa5Q25/sd8=",
        version = "v0.0.0-20180213035817-a1ea475d72b1",
    )
    go_repository(
        name = "com_github_cilium_ebpf",
        importpath = "github.com/cilium/ebpf",
        sum = "h1:QlHdikaxALkqWasW8hAC1mfR0jdmvbfaBdBPFmRSglA=",
        version = "v0.4.0",
    )

    go_repository(
        name = "com_github_clbanning_x2j",
        importpath = "github.com/clbanning/x2j",
        sum = "h1:EdRZT3IeKQmfCSrgo8SZ8V3MEnskuJP0wCYNpe+aiXo=",
        version = "v0.0.0-20191024224557-825249438eec",
    )

    go_repository(
        name = "com_github_client9_misspell",
        importpath = "github.com/client9/misspell",
        sum = "h1:ta993UF76GwbvJcIo3Y68y/M3WxlpEHPWIGDkJYwzJI=",
        version = "v0.3.4",
    )

    go_repository(
        name = "com_github_cncf_udpa_go",
        importpath = "github.com/cncf/udpa/go",
        sum = "h1:cqQfy1jclcSy/FwLjemeg3SR1yaINm74aQyupQ0Bl8M=",
        version = "v0.0.0-20201120205902-5459f2c99403",
    )
    go_repository(
        name = "com_github_cncf_xds_go",
        importpath = "github.com/cncf/xds/go",
        sum = "h1:OZmjad4L3H8ncOIR8rnb5MREYqG8ixi5+WbeUsquF0c=",
        version = "v0.0.0-20210312221358-fbca930ec8ed",
    )

    go_repository(
        name = "com_github_cockroachdb_datadriven",
        importpath = "github.com/cockroachdb/datadriven",
        sum = "h1:OaNxuTZr7kxeODyLWsRMC+OD03aFUH+mW6r2d+MWa5Y=",
        version = "v0.0.0-20190809214429-80d97fb3cbaa",
    )
    go_repository(
        name = "com_github_codahale_hdrhistogram",
        importpath = "github.com/codahale/hdrhistogram",
        sum = "h1:qMd81Ts1T2OTKmB4acZcyKaMtRnY5Y44NuXGX2GFJ1w=",
        version = "v0.0.0-20161010025455-3a0bb77429bd",
    )

    go_repository(
        name = "com_github_consensys_bavard",
        importpath = "github.com/consensys/bavard",
        sum = "h1:+R8G1+Ftumd0DaveLgMIjrFPcAS4G8MsVXWXiyZL5BY=",
        version = "v0.1.8-0.20210406032232-f3452dc9b572",
    )
    go_repository(
        name = "com_github_consensys_gnark_crypto",
        importpath = "github.com/consensys/gnark-crypto",
        sum = "h1:C43yEtQ6NIf4ftFXD/V55gnGFgPbMQobd//YlnLjUJ8=",
        version = "v0.4.1-0.20210426202927-39ac3d4b3f1f",
    )

    go_repository(
        name = "com_github_containerd_cgroups",
        build_file_proto_mode = "disable_global",
        importpath = "github.com/containerd/cgroups",
        sum = "h1:jN/mbWBEaz+T1pi5OFtnkQ+8qnmEbAr1Oo1FRm5B0dA=",
        version = "v1.0.4",
    )

    go_repository(
        name = "com_github_coreos_bbolt",
        importpath = "github.com/coreos/bbolt",
        sum = "h1:wZwiHHUieZCquLkDL0B8UhzreNWsPHooDAG3q34zk0s=",
        version = "v1.3.2",
    )
    go_repository(
        name = "com_github_coreos_etcd",
        importpath = "github.com/coreos/etcd",
        sum = "h1:8F3hqu9fGYLBifCmRCJsicFqDx/D68Rt3q1JMazcgBQ=",
        version = "v3.3.13+incompatible",
    )
    go_repository(
        name = "com_github_coreos_go_etcd",
        importpath = "github.com/coreos/go-etcd",
        sum = "h1:bXhRBIXoTm9BYHS3gE0TtQuyNZyeEMux2sDi4oo5YOo=",
        version = "v2.0.0+incompatible",
    )

    go_repository(
        name = "com_github_coreos_go_semver",
        importpath = "github.com/coreos/go-semver",
        sum = "h1:wkHLiw0WNATZnSG7epLsujiMCgPAc9xhjJ4tgnAxmfM=",
        version = "v0.3.0",
    )
    go_repository(
        name = "com_github_coreos_go_systemd",
        importpath = "github.com/coreos/go-systemd",
        sum = "h1:iW4rZ826su+pqaw19uhpSCzhj44qo35pNgKFGqzDKkU=",
        version = "v0.0.0-20191104093116-d3cd4ed1dbcf",
    )
    go_repository(
        name = "com_github_coreos_go_systemd_v22",
        importpath = "github.com/coreos/go-systemd/v22",
        sum = "h1:D9/bQk5vlXQFZ6Kwuu6zaiXJ9oTPe68++AzAJc1DzSI=",
        version = "v22.3.2",
    )

    go_repository(
        name = "com_github_coreos_pkg",
        importpath = "github.com/coreos/pkg",
        sum = "h1:lBNOc5arjvs8E5mO2tbpBpLoyyu8B6e44T7hJy6potg=",
        version = "v0.0.0-20180928190104-399ea9e2e55f",
    )

    go_repository(
        name = "com_github_cpuguy83_go_md2man",
        importpath = "github.com/cpuguy83/go-md2man",
        sum = "h1:BSKMNlYxDvnunlTymqtgONjNnaRV1sTpcovwwjF22jk=",
        version = "v1.0.10",
    )

    go_repository(
        name = "com_github_cpuguy83_go_md2man_v2",
        importpath = "github.com/cpuguy83/go-md2man/v2",
        sum = "h1:p1EgwI/C7NhT0JmVkwCD2ZBK8j4aeHQX2pMHHBfMQ6w=",
        version = "v2.0.2",
    )

    go_repository(
        name = "com_github_creack_pty",
        importpath = "github.com/creack/pty",
        sum = "h1:uDmaGzcdjhF4i/plgjmEsriH11Y0o7RKapEf/LDaM3w=",
        version = "v1.1.9",
    )
    go_repository(
        name = "com_github_cyberdelia_templates",
        importpath = "github.com/cyberdelia/templates",
        sum = "h1:/ovYnF02fwL0kvspmy9AuyKg1JhdTRUgPw4nUxd9oZM=",
        version = "v0.0.0-20141128023046-ca7fffd4298c",
    )

    go_repository(
        name = "com_github_d4l3k_messagediff",
        importpath = "github.com/d4l3k/messagediff",
        sum = "h1:ZcAIMYsUg0EAp9X+tt8/enBE/Q8Yd5kzPynLyKptt9U=",
        version = "v1.2.1",
    )

    go_repository(
        name = "com_github_data_dog_go_sqlmock",
        importpath = "github.com/DATA-DOG/go-sqlmock",
        sum = "h1:CWUqKXe0s8A2z6qCgkP4Kru7wC11YoAnoupUKFDnH08=",
        version = "v1.3.3",
    )
    go_repository(
        name = "com_github_dave_jennifer",
        importpath = "github.com/dave/jennifer",
        sum = "h1:S15ZkFMRoJ36mGAQgWL1tnr0NQJh9rZ8qatseX/VbBc=",
        version = "v1.2.0",
    )
    go_repository(
        name = "com_github_davecgh_go_spew",
        importpath = "github.com/davecgh/go-spew",
        sum = "h1:vj9j/u1bqnvCEfJOwUhtlOARqs3+rkHYY13jYWTU97c=",
        version = "v1.1.1",
    )
    go_repository(
        name = "com_github_davidlazar_go_crypto",
        importpath = "github.com/davidlazar/go-crypto",
        sum = "h1:pFUpOrbxDR6AkioZ1ySsx5yxlDQZ8stG2b88gTPxgJU=",
        version = "v0.0.0-20200604182044-b73af7476f6c",
    )

    go_repository(
        name = "com_github_deckarep_golang_set",
        importpath = "github.com/deckarep/golang-set",
        sum = "h1:sk9/l/KqpunDwP7pSjUg0keiOOLEnOBHzykLrsPppp4=",
        version = "v1.8.0",
    )
    go_repository(
        name = "com_github_decred_dcrd_crypto_blake256",
        importpath = "github.com/decred/dcrd/crypto/blake256",
        sum = "h1:/8DMNYp9SGi5f0w7uCm6d6M4OU2rGFK09Y2A4Xv7EE0=",
        version = "v1.0.0",
    )
    go_repository(
        name = "com_github_decred_dcrd_dcrec_secp256k1_v4",
        importpath = "github.com/decred/dcrd/dcrec/secp256k1/v4",
        sum = "h1:YLtO71vCjJRCBcrPMtQ9nqBsqpA1m5sE92cU+pd5Mcc=",
        version = "v4.0.1",
    )

    go_repository(
        name = "com_github_decred_dcrd_lru",
        importpath = "github.com/decred/dcrd/lru",
        sum = "h1:Kbsb1SFDsIlaupWPwsPp+dkxiBY1frcS07PCPgotKz8=",
        version = "v1.0.0",
    )
    go_repository(
        name = "com_github_deepmap_oapi_codegen",
        importpath = "github.com/deepmap/oapi-codegen",
        sum = "h1:SegyeYGcdi0jLLrpbCMoJxnUUn8GBXHsvr4rbzjuhfU=",
        version = "v1.8.2",
    )

    go_repository(
        name = "com_github_dgraph_io_badger",
        importpath = "github.com/dgraph-io/badger",
        sum = "h1:mNw0qs90GVgGGWylh0umH5iag1j6n/PeJtNvL6KY/x8=",
        version = "v1.6.2",
    )

    go_repository(
        name = "com_github_dgraph_io_ristretto",
        importpath = "github.com/dgraph-io/ristretto",
        sum = "h1:cNcG4c2n5xanQzp2hMyxDxPYVQmZ91y4WN6fJFlndLo=",
        version = "v0.0.4-0.20210318174700-74754f61e018",
    )
    go_repository(
        name = "com_github_dgrijalva_jwt_go",
        importpath = "github.com/dgrijalva/jwt-go",
        sum = "h1:7qlOGliEKZXTDg6OTjfoBKDXWrumCAMpl/TFQ4/5kLM=",
        version = "v3.2.0+incompatible",
    )

    go_repository(
        name = "com_github_dgryski_go_bitstream",
        importpath = "github.com/dgryski/go-bitstream",
        sum = "h1:akOQj8IVgoeFfBTzGOEQakCYshWD6RNo1M5pivFXt70=",
        version = "v0.0.0-20180413035011-3522498ce2c8",
    )
    go_repository(
        name = "com_github_dgryski_go_farm",
        importpath = "github.com/dgryski/go-farm",
        sum = "h1:tdlZCpZ/P9DhczCTSixgIKmwPv6+wP5DGjqLYw5SUiA=",
        version = "v0.0.0-20190423205320-6a90982ecee2",
    )
    go_repository(
        name = "com_github_dgryski_go_sip13",
        importpath = "github.com/dgryski/go-sip13",
        sum = "h1:RMLoZVzv4GliuWafOuPuQDKSm1SJph7uCRnnS61JAn4=",
        version = "v0.0.0-20181026042036-e10d5fee7954",
    )
    go_repository(
        name = "com_github_dlclark_regexp2",
        importpath = "github.com/dlclark/regexp2",
        sum = "h1:Izz0+t1Z5nI16/II7vuEo/nHjodOg0p7+OiDpjX5t1E=",
        version = "v1.4.1-0.20201116162257-a2a8dda75c91",
    )

    go_repository(
        name = "com_github_docker_docker",
        importpath = "github.com/docker/docker",
        sum = "h1:HlFGsy+9/xrgMmhmN+NGhCc5SHGJ7I+kHosRR1xc/aI=",
        version = "v1.6.2",
    )
    go_repository(
        name = "com_github_docker_go_units",
        importpath = "github.com/docker/go-units",
        sum = "h1:3uh0PgVws3nIA0Q+MwDC8yjEPf9zjRfZZWXZYDct3Tw=",
        version = "v0.4.0",
    )

    go_repository(
        name = "com_github_docker_spdystream",
        importpath = "github.com/docker/spdystream",
        sum = "h1:cenwrSVm+Z7QLSV/BsnenAOcDXdX4cMv4wP0B/5QbPg=",
        version = "v0.0.0-20160310174837-449fdfce4d96",
    )

    go_repository(
        name = "com_github_dop251_goja",
        importpath = "github.com/dop251/goja",
        sum = "h1:Yt+4K30SdjOkRoRRm3vYNQgR+/ZIy0RmeUDZo7Y8zeQ=",
        version = "v0.0.0-20220405120441-9037c2b61cbf",
    )
    go_repository(
        name = "com_github_dop251_goja_nodejs",
        importpath = "github.com/dop251/goja_nodejs",
        sum = "h1:tYwu/z8Y0NkkzGEh3z21mSWggMg4LwLRFucLS7TjARg=",
        version = "v0.0.0-20210225215109-d91c329300e7",
    )

    go_repository(
        name = "com_github_dustin_go_humanize",
        importpath = "github.com/dustin/go-humanize",
        sum = "h1:VSnTsYCnlFHaM2/igO1h6X3HA71jcobQuxemgkq4zYo=",
        version = "v1.0.0",
    )

    go_repository(
        name = "com_github_eapache_go_resiliency",
        importpath = "github.com/eapache/go-resiliency",
        sum = "h1:v7g92e/KSN71Rq7vSThKaWIq68fL4YHvWyiUKorFR1Q=",
        version = "v1.2.0",
    )
    go_repository(
        name = "com_github_eapache_go_xerial_snappy",
        importpath = "github.com/eapache/go-xerial-snappy",
        sum = "h1:YEetp8/yCZMuEPMUDHG0CW/brkkEp8mzqk2+ODEitlw=",
        version = "v0.0.0-20180814174437-776d5712da21",
    )
    go_repository(
        name = "com_github_eapache_queue",
        importpath = "github.com/eapache/queue",
        sum = "h1:YOEu7KNc61ntiQlcEeUIoDTJ2o8mQznoNvUhiigpIqc=",
        version = "v1.1.0",
    )

    go_repository(
        name = "com_github_eclipse_paho_mqtt_golang",
        importpath = "github.com/eclipse/paho.mqtt.golang",
        sum = "h1:1F8mhG9+aO5/xpdtFkW4SxOJB67ukuDC3t2y2qayIX0=",
        version = "v1.2.0",
    )
    go_repository(
        name = "com_github_edsrzf_mmap_go",
        importpath = "github.com/edsrzf/mmap-go",
        sum = "h1:CEBF7HpRnUCSJgGUb5h1Gm7e3VkmVDrR8lvWVLtrOFw=",
        version = "v1.0.0",
    )
    go_repository(
        name = "com_github_elastic_gosigar",
        importpath = "github.com/elastic/gosigar",
        sum = "h1:Dg80n8cr90OZ7x+bAax/QjoW/XqTI11RmA79ZwIm9/4=",
        version = "v0.14.2",
    )

    go_repository(
        name = "com_github_elazarl_goproxy",
        importpath = "github.com/elazarl/goproxy",
        sum = "h1:yUdfgN0XgIJw7foRItutHYUIhlcKzcSf5vDpdhQAKTc=",
        version = "v0.0.0-20180725130230-947c36da3153",
    )

    go_repository(
        name = "com_github_emicklei_dot",
        importpath = "github.com/emicklei/dot",
        sum = "h1:Ase39UD9T9fRBOb5ptgpixrxfx8abVzNWZi2+lr53PI=",
        version = "v0.11.0",
    )
    go_repository(
        name = "com_github_emicklei_go_restful",
        importpath = "github.com/emicklei/go-restful",
        sum = "h1:H2pdYOb3KQ1/YsqVWoWNLQO+fusocsw354rqGTZtAgw=",
        version = "v0.0.0-20170410110728-ff4f55a20633",
    )
    go_repository(
        name = "com_github_envoyproxy_go_control_plane",
        importpath = "github.com/envoyproxy/go-control-plane",
        sum = "h1:dulLQAYQFYtG5MTplgNGHWuV2D+OBD+Z8lmDBmbLg+s=",
        version = "v0.9.9-0.20210512163311-63b5d3c536b0",
    )
    go_repository(
        name = "com_github_envoyproxy_protoc_gen_validate",
        importpath = "github.com/envoyproxy/protoc-gen-validate",
        sum = "h1:EQciDnbrYxy13PgWoY8AqoxGiPrpgBZ1R8UNe3ddc+A=",
        version = "v0.1.0",
    )
    go_repository(
        name = "com_github_ethereum_go_ethereum",
        build_directives = [
            "gazelle:resolve go github.com/karalabe/usb @prysm//third_party/usb:go_default_library",
        ],
        importpath = "github.com/ethereum/go-ethereum",
        patch_args = ["-p1"],
        patches = [
            "//third_party:com_github_ethereum_go_ethereum_secp256k1.patch",
        ],
        replace = "github.com/mdehoog/go-ethereum",
        sum = "h1:sqau71NbS6icnNeas4mqbLLbu3ihQHt9FfCvZCG9v58=",
        version = "v1.10.19-0.20220719053341-c76d2bd57d77",
    )

    go_repository(
        name = "com_github_evanphx_json_patch",
        importpath = "github.com/evanphx/json-patch",
        sum = "h1:fUDGZCv/7iAN7u0puUVhvKCcsR6vRfwrJatElLBEf0I=",
        version = "v4.2.0+incompatible",
    )

    go_repository(
        name = "com_github_fatih_color",
        importpath = "github.com/fatih/color",
        sum = "h1:8xPHl4/q1VyqGIPif1F+1V3Y3lSmrq01EabUW3CoW5s=",
        version = "v1.9.0",
    )
    go_repository(
        name = "com_github_ferranbt_fastssz",
        importpath = "github.com/ferranbt/fastssz",
        sum = "h1:9VDpsWq096+oGMDTT/SgBD/VgZYf4pTF+KTPmZ+OaKM=",
        version = "v0.0.0-20210120143747-11b9eff30ea9",
    )
    go_repository(
        name = "com_github_fjl_gencodec",
        importpath = "github.com/fjl/gencodec",
        sum = "h1:CndMRAH4JIwxbW8KYq6Q+cGWcGHz0FjGR3QqcInWcW0=",
        version = "v0.0.0-20220412091415-8bb9e558978c",
    )

    go_repository(
        name = "com_github_fjl_memsize",
        importpath = "github.com/fjl/memsize",
        sum = "h1:FtmdgXiUlNeRsoNMFlKLDt+S+6hbjVMEW6RGQ7aUf7c=",
        version = "v0.0.0-20190710130421-bcb5799ab5e5",
    )
    go_repository(
        name = "com_github_flynn_go_shlex",
        importpath = "github.com/flynn/go-shlex",
        sum = "h1:BHsljHzVlRcyQhjrss6TZTdY2VfCqZPbv5k3iBFa2ZQ=",
        version = "v0.0.0-20150515145356-3f9db97f8568",
    )

    go_repository(
        name = "com_github_flynn_noise",
        importpath = "github.com/flynn/noise",
        sum = "h1:DlTHqmzmvcEiKj+4RYo/imoswx/4r6iBlCMfVtrMXpQ=",
        version = "v1.0.0",
    )
    go_repository(
        name = "com_github_prysmaticlabs_fastssz",
        importpath = "github.com/prysmaticlabs/fastssz",
        sum = "h1:Y3PcvUrnneMWLuypZpwPz8P70/DQsz6KgV9JveKpyZs=",
        version = "v0.0.0-20220628121656-93dfe28febab",
    )
    go_repository(
        name = "com_github_fogleman_gg",
        importpath = "github.com/fogleman/gg",
        sum = "h1:WXb3TSNmHp2vHoCroCIB1foO/yQ36swABL8aOVeDpgg=",
        version = "v1.2.1-0.20190220221249-0403632d5b90",
    )

    go_repository(
        name = "com_github_fortytw2_leaktest",
        importpath = "github.com/fortytw2/leaktest",
        sum = "h1:u8491cBMTQ8ft8aeV+adlcytMZylmA5nnwwkRZjI8vw=",
        version = "v1.3.0",
    )
    go_repository(
        name = "com_github_francoispqt_gojay",
        importpath = "github.com/francoispqt/gojay",
        sum = "h1:d2m3sFjloqoIUQU3TsHBgj6qg/BVGlTBeHDUmyJnXKk=",
        version = "v1.2.13",
    )

    go_repository(
        name = "com_github_franela_goblin",
        importpath = "github.com/franela/goblin",
        sum = "h1:gb2Z18BhTPJPpLQWj4T+rfKHYCHxRHCtRxhKKjRidVw=",
        version = "v0.0.0-20200105215937-c9ffbefa60db",
    )
    go_repository(
        name = "com_github_franela_goreq",
        importpath = "github.com/franela/goreq",
        sum = "h1:a9ENSRDFBUPkJ5lCgVZh26+ZbGyoVJG7yb5SSzF5H54=",
        version = "v0.0.0-20171204163338-bcd34c9993f8",
    )

    go_repository(
        name = "com_github_frankban_quicktest",
        importpath = "github.com/frankban/quicktest",
        sum = "h1:2QxQoC1TS09S7fhCPsrvqYdvP1H5M1P1ih5ABm3BTYk=",
        version = "v1.7.2",
    )
    go_repository(
        name = "com_github_fsnotify_fsnotify",
        importpath = "github.com/fsnotify/fsnotify",
        sum = "h1:jRbGcIw6P2Meqdwuo0H1p6JVLbL5DHKAKlYndzMwVZI=",
        version = "v1.5.4",
    )
    go_repository(
        name = "com_github_garslo_gogen",
        importpath = "github.com/garslo/gogen",
        sum = "h1:IZqZOB2fydHte3kUgxrzK5E1fW7RQGeDwE8F/ZZnUYc=",
        version = "v0.0.0-20170306192744-1d203ffc1f61",
    )

    go_repository(
        name = "com_github_garslo_gogen",
        importpath = "github.com/garslo/gogen",
        sum = "h1:IZqZOB2fydHte3kUgxrzK5E1fW7RQGeDwE8F/ZZnUYc=",
        version = "v0.0.0-20170306192744-1d203ffc1f61",
    )

    go_repository(
        name = "com_github_garyburd_redigo",
        importpath = "github.com/garyburd/redigo",
        sum = "h1:0VruCpn7yAIIu7pWVClQC8wxCJEcG3nyzpMSHKi1PQc=",
        version = "v1.6.0",
    )
    go_repository(
        name = "com_github_gballet_go_libpcsclite",
        importpath = "github.com/gballet/go-libpcsclite",
        sum = "h1:f6D9Hr8xV8uYKlyuj8XIruxlh9WjVjdh1gIicAS7ays=",
        version = "v0.0.0-20191108122812-4678299bea08",
    )
    go_repository(
        name = "com_github_gdamore_encoding",
        importpath = "github.com/gdamore/encoding",
        sum = "h1:+7OoQ1Bc6eTm5niUzBa0Ctsh6JbMW6Ra+YNuAtDBdko=",
        version = "v1.0.0",
    )
    go_repository(
        name = "com_github_gdamore_tcell",
        importpath = "github.com/gdamore/tcell",
        sum = "h1:r35w0JBADPZCVQijYebl6YMWWtHRqVEGt7kL2eBADRM=",
        version = "v1.3.0",
    )

    go_repository(
        name = "com_github_getkin_kin_openapi",
        importpath = "github.com/getkin/kin-openapi",
        sum = "h1:6awGqF5nG5zkVpMsAih1QH4VgzS8phTxECUWIFo7zko=",
        version = "v0.61.0",
    )

    go_repository(
        name = "com_github_ghodss_yaml",
        importpath = "github.com/ghodss/yaml",
        sum = "h1:wQHKEahhL6wmXdzwWG11gIVCkOv05bNOh+Rxn0yngAk=",
        version = "v1.0.0",
    )
    go_repository(
        name = "com_github_gliderlabs_ssh",
        importpath = "github.com/gliderlabs/ssh",
        sum = "h1:j3L6gSLQalDETeEg/Jg0mGY0/y/N6zI2xX1978P0Uqw=",
        version = "v0.1.1",
    )

    go_repository(
        name = "com_github_glycerine_go_unsnap_stream",
        importpath = "github.com/glycerine/go-unsnap-stream",
        sum = "h1:r04MMPyLHj/QwZuMJ5+7tJcBr1AQjpiAK/rZWRrQT7o=",
        version = "v0.0.0-20180323001048-9f0cb55181dd",
    )
    go_repository(
        name = "com_github_glycerine_goconvey",
        importpath = "github.com/glycerine/goconvey",
        sum = "h1:gclg6gY70GLy3PbkQ1AERPfmLMMagS60DKF78eWwLn8=",
        version = "v0.0.0-20190410193231-58a59202ab31",
    )

    go_repository(
        name = "com_github_go_chi_chi_v5",
        importpath = "github.com/go-chi/chi/v5",
        sum = "h1:DBPx88FjZJH3FsICfDAfIfnb7XxKIYVGG6lOPlhENAg=",
        version = "v5.0.0",
    )

    go_repository(
        name = "com_github_go_errors_errors",
        importpath = "github.com/go-errors/errors",
        sum = "h1:LUHzmkK3GUKUrL/1gfBUxAHzcev3apQlezX/+O7ma6w=",
        version = "v1.0.1",
    )

    go_repository(
        name = "com_github_go_gl_glfw",
        importpath = "github.com/go-gl/glfw",
        sum = "h1:QbL/5oDUmRBzO9/Z7Seo6zf912W/a6Sr4Eu0G/3Jho0=",
        version = "v0.0.0-20190409004039-e6da0acd62b1",
    )
    go_repository(
        name = "com_github_go_gl_glfw_v3_3_glfw",
        importpath = "github.com/go-gl/glfw/v3.3/glfw",
        sum = "h1:WtGNWLvXpe6ZudgnXrq0barxBImvnnJoMEhXAzcbM0I=",
        version = "v0.0.0-20200222043503-6f7a984d4dc4",
    )
    go_repository(
        name = "com_github_go_kit_kit",
        importpath = "github.com/go-kit/kit",
        sum = "h1:dXFJfIHVvUcpSgDOV+Ne6t7jXri8Tfv2uOLHUZ2XNuo=",
        version = "v0.10.0",
    )
    go_repository(
        name = "com_github_go_kit_log",
        importpath = "github.com/go-kit/log",
        sum = "h1:7i2K3eKTos3Vc0enKCfnVcgHh2olr/MyfboYq7cAcFw=",
        version = "v0.2.0",
    )

    go_repository(
        name = "com_github_go_logfmt_logfmt",
        importpath = "github.com/go-logfmt/logfmt",
        sum = "h1:otpy5pqBCBZ1ng9RQ0dPu4PN7ba75Y/aA+UpowDyNVA=",
        version = "v0.5.1",
    )
    go_repository(
        name = "com_github_go_logr_logr",
        importpath = "github.com/go-logr/logr",
        sum = "h1:fV3MLmabKIZ383XifUjFSwcoGee0v9qgPp8wy5svibE=",
        version = "v0.2.1",
    )
    go_repository(
        name = "com_github_go_ole_go_ole",
        importpath = "github.com/go-ole/go-ole",
        sum = "h1:t4MGB5xEDZvXI+0rMjjsfBsD7yAgp/s9ZDkL1JndXwY=",
        version = "v1.2.5",
    )
    go_repository(
        name = "com_github_go_openapi_jsonpointer",
        importpath = "github.com/go-openapi/jsonpointer",
        sum = "h1:gZr+CIYByUqjcgeLXnQu2gHYQC9o73G2XUeOFYEICuY=",
        version = "v0.19.5",
    )
    go_repository(
        name = "com_github_go_openapi_jsonreference",
        importpath = "github.com/go-openapi/jsonreference",
        sum = "h1:tF+augKRWlWx0J0B7ZyyKSiTyV6E1zZe+7b3qQlcEf8=",
        version = "v0.0.0-20160704190145-13c6e3589ad9",
    )
    go_repository(
        name = "com_github_go_openapi_spec",
        importpath = "github.com/go-openapi/spec",
        sum = "h1:C1JKChikHGpXwT5UQDFaryIpDtyyGL/CR6C2kB7F1oc=",
        version = "v0.0.0-20160808142527-6aced65f8501",
    )
    go_repository(
        name = "com_github_go_openapi_swag",
        importpath = "github.com/go-openapi/swag",
        sum = "h1:lTz6Ys4CmqqCQmZPBlbQENR1/GucA2bzYTE12Pw4tFY=",
        version = "v0.19.5",
    )
    go_repository(
        name = "com_github_go_playground_assert_v2",
        importpath = "github.com/go-playground/assert/v2",
        sum = "h1:MsBgLAaY856+nPRTKrp3/OZK38U/wa0CcBYNjji3q3A=",
        version = "v2.0.1",
    )
    go_repository(
        name = "com_github_go_playground_locales",
        importpath = "github.com/go-playground/locales",
        sum = "h1:u50s323jtVGugKlcYeyzC0etD1HifMjqmJqb8WugfUU=",
        version = "v0.14.0",
    )
    go_repository(
        name = "com_github_go_playground_universal_translator",
        importpath = "github.com/go-playground/universal-translator",
        sum = "h1:82dyy6p4OuJq4/CByFNOn/jYrnRPArHwAcmLoJZxyho=",
        version = "v0.18.0",
    )
    go_repository(
        name = "com_github_go_playground_validator_v10",
        importpath = "github.com/go-playground/validator/v10",
        sum = "h1:I7mrTYv78z8k8VXa/qJlOlEXn/nBh+BF8dHX5nt/dr0=",
        version = "v10.10.0",
    )

    go_repository(
        name = "com_github_go_sourcemap_sourcemap",
        importpath = "github.com/go-sourcemap/sourcemap",
        sum = "h1:W1iEw64niKVGogNgBN3ePyLFfuisuzeidWPMPWmECqU=",
        version = "v2.1.3+incompatible",
    )
    go_repository(
        name = "com_github_go_sql_driver_mysql",
        importpath = "github.com/go-sql-driver/mysql",
        sum = "h1:g24URVg0OFbNUTx9qqY1IRZ9D9z3iPyi5zKhQZpNwpA=",
        version = "v1.4.1",
    )

    go_repository(
        name = "com_github_go_stack_stack",
        importpath = "github.com/go-stack/stack",
        sum = "h1:5SgMzNM5HxrEjV0ww2lTmX6E2Izsfxas4+YHWRs3Lsk=",
        version = "v1.8.0",
    )
    go_repository(
        name = "com_github_go_task_slim_sprig",
        importpath = "github.com/go-task/slim-sprig",
        sum = "h1:p104kn46Q8WdvHunIJ9dAyjPVtrBPhSr3KT2yUst43I=",
        version = "v0.0.0-20210107165309-348f09dbbbc0",
    )

    go_repository(
        name = "com_github_go_yaml_yaml",
        importpath = "github.com/go-yaml/yaml",
        sum = "h1:RYi2hDdss1u4YE7GwixGzWwVo47T8UQwnTLB6vQiq+o=",
        version = "v2.1.0+incompatible",
    )
    go_repository(
        name = "com_github_godbus_dbus_v5",
        importpath = "github.com/godbus/dbus/v5",
        sum = "h1:4KLkAxT3aOY8Li4FRJe/KvhoNFFxo0m6fNuFUO8QJUk=",
        version = "v5.1.0",
    )

    go_repository(
        name = "com_github_gofrs_flock",
        importpath = "github.com/gofrs/flock",
        sum = "h1:MSdYClljsF3PbENUUEx85nkWfJSGfzYI9yEBZOJz6CY=",
        version = "v0.8.0",
    )
    go_repository(
        name = "com_github_gofrs_uuid",
        importpath = "github.com/gofrs/uuid",
        sum = "h1:1SD/1F5pU8p29ybwgQSwpQk+mwdRrXCYuPhW6m+TnJw=",
        version = "v4.0.0+incompatible",
    )

    go_repository(
        name = "com_github_gogo_googleapis",
        importpath = "github.com/gogo/googleapis",
        sum = "h1:kFkMAZBNAn4j7K0GiZr8cRYzejq68VbheufiV3YuyFI=",
        version = "v1.1.0",
    )

    go_repository(
        name = "com_github_gogo_protobuf",
        importpath = "github.com/gogo/protobuf",
        sum = "h1:Ov1cvc58UF3b5XjBnZv7+opcTcQFZebYjWzi34vdm4Q=",
        version = "v1.3.2",
    )

    go_repository(
        name = "com_github_golang_freetype",
        importpath = "github.com/golang/freetype",
        sum = "h1:DACJavvAHhabrF08vX0COfcOBJRhZ8lUbR+ZWIs0Y5g=",
        version = "v0.0.0-20170609003504-e2365dfdc4a0",
    )
    go_repository(
        name = "com_github_golang_gddo",
        importpath = "github.com/golang/gddo",
        sum = "h1:HoqgYR60VYu5+0BuG6pjeGp7LKEPZnHt+dUClx9PeIs=",
        version = "v0.0.0-20200528160355-8d077c1d8f4c",
    )

    go_repository(
        name = "com_github_golang_geo",
        importpath = "github.com/golang/geo",
        sum = "h1:lJwO/92dFXWeXOZdoGXgptLmNLwynMSHUmU6besqtiw=",
        version = "v0.0.0-20190916061304-5b978397cfec",
    )
    go_repository(
        name = "com_github_golang_glog",
        importpath = "github.com/golang/glog",
        sum = "h1:VKtxabqXZkF25pY9ekfRL6a582T4P37/31XEstQ5p58=",
        version = "v0.0.0-20160126235308-23def4e6c14b",
    )
    go_repository(
        name = "com_github_golang_groupcache",
        importpath = "github.com/golang/groupcache",
        sum = "h1:1r7pUrabqp18hOBcwBwiTsbnFeTZHV9eER/QT5JVZxY=",
        version = "v0.0.0-20200121045136-8c9f03a8e57e",
    )
    go_repository(
        name = "com_github_golang_jwt_jwt_v4",
        importpath = "github.com/golang-jwt/jwt/v4",
        sum = "h1:kHL1vqdqWNfATmA0FNMdmZNMyZI1U6O31X4rlIPoBog=",
        version = "v4.3.0",
    )
    go_repository(
        name = "com_github_golang_lint",
        importpath = "github.com/golang/lint",
        sum = "h1:2hRPrmiwPrp3fQX967rNJIhQPtiGXdlQWAxKbKw3VHA=",
        version = "v0.0.0-20180702182130-06c8688daad7",
    )

    go_repository(
        name = "com_github_golang_mock",
        importpath = "github.com/golang/mock",
        sum = "h1:ErTB+efbowRARo13NNdxyJji2egdxLGQhRaY+DUumQc=",
        version = "v1.6.0",
    )
    go_repository(
        name = "com_github_golang_protobuf",
        importpath = "github.com/golang/protobuf",
        patch_args = ["-p1"],
        patches = ["@io_bazel_rules_go//third_party:com_github_golang_protobuf-extras.patch"],
        sum = "h1:ROPKBNFfQgOUMifHyP+KYbvpjbdoFNs+aK7DXlji0Tw=",
        version = "v1.5.2",
    )

    go_repository(
        name = "com_github_golang_snappy",
        importpath = "github.com/golang/snappy",
        sum = "h1:yAGX7huGHXlcLOEtBnF4w7FQwA26wojNCwOYAEhLjQM=",
        version = "v0.0.4",
    )
    go_repository(
        name = "com_github_golangci_lint_1",
        importpath = "github.com/golangci/lint-1",
        sum = "h1:utua3L2IbQJmauC5IXdEA547bcoU5dozgQAfc8Onsg4=",
        version = "v0.0.0-20181222135242-d2cdd8c08219",
    )

    go_repository(
        name = "com_github_google_btree",
        importpath = "github.com/google/btree",
        sum = "h1:0udJVsspx3VBr5FwtLhQQtuAsVc79tTq0ocGIPAU6qo=",
        version = "v1.0.0",
    )

    go_repository(
        name = "com_github_google_flatbuffers",
        importpath = "github.com/google/flatbuffers",
        sum = "h1:O7CEyB8Cb3/DmtxODGtLHcEvpr81Jm5qLg/hsHnxA2A=",
        version = "v1.11.0",
    )
    go_repository(
        name = "com_github_google_go_cmp",
        importpath = "github.com/google/go-cmp",
        sum = "h1:Khx7svrCpmxxtHBq5j2mp/xVjsi8hQMfNLvJFAlrGgU=",
        version = "v0.5.5",
    )
    go_repository(
        name = "com_github_google_go_github",
        importpath = "github.com/google/go-github",
        sum = "h1:N0LgJ1j65A7kfXrZnUDaYCs/Sf4rEjNlfyDHW9dolSY=",
        version = "v17.0.0+incompatible",
    )
    go_repository(
        name = "com_github_google_go_querystring",
        importpath = "github.com/google/go-querystring",
        sum = "h1:Xkwi/a1rcvNg1PPYe5vI8GbeBY/jrVuDX5ASuANWTrk=",
        version = "v1.0.0",
    )

    go_repository(
        name = "com_github_google_gofuzz",
        importpath = "github.com/google/gofuzz",
        sum = "h1:xRy4A+RhZaiKjJ1bPfwQ8sedCA+YS2YcCHW6ec7JMi0=",
        version = "v1.2.0",
    )
    go_repository(
        name = "com_github_google_gopacket",
        importpath = "github.com/google/gopacket",
        sum = "h1:ves8RnFZPGiFnTS0uPQStjwru6uO6h+nlr9j6fL7kF8=",
        version = "v1.1.19",
    )
    go_repository(
        name = "com_github_google_martian",
        importpath = "github.com/google/martian",
        sum = "h1:/CP5g8u/VJHijgedC/Legn3BAbAaWPgecwXBIDzw5no=",
        version = "v2.1.0+incompatible",
    )

    go_repository(
        name = "com_github_google_martian_v3",
        importpath = "github.com/google/martian/v3",
        sum = "h1:pMen7vLs8nvgEYhywH3KDWJIJTeEr2ULsVWHWYHQyBs=",
        version = "v3.0.0",
    )
    go_repository(
        name = "com_github_google_pprof",
        importpath = "github.com/google/pprof",
        sum = "h1:yAJXTCF9TqKcTiHJAE8dj7HMvPfh66eeA2JYW7eFpSE=",
        version = "v0.0.0-20210407192527-94a9f03dee38",
    )
    go_repository(
        name = "com_github_google_renameio",
        importpath = "github.com/google/renameio",
        sum = "h1:GOZbcHa3HfsPKPlmyPyN2KEohoMXOhdMbHrvbpl2QaA=",
        version = "v0.1.0",
    )

    go_repository(
        name = "com_github_google_uuid",
        importpath = "github.com/google/uuid",
        sum = "h1:t6JiXgmwXMjEs8VusXIJk2BXHsn+wx8BZdTaoZ5fu7I=",
        version = "v1.3.0",
    )
    go_repository(
        name = "com_github_googleapis_gax_go",
        importpath = "github.com/googleapis/gax-go",
        sum = "h1:j0GKcs05QVmm7yesiZq2+9cxHkNK9YM6zKx4D2qucQU=",
        version = "v2.0.0+incompatible",
    )

    go_repository(
        name = "com_github_googleapis_gax_go_v2",
        importpath = "github.com/googleapis/gax-go/v2",
        sum = "h1:sjZBwGj9Jlw33ImPtvFviGYvseOtDM7hkSKB7+Tv3SM=",
        version = "v2.0.5",
    )
    go_repository(
        name = "com_github_googleapis_gnostic",
        build_directives = [
            "gazelle:resolve go github.com/googleapis/gnostic/extensions //extensions:go_default_library",
        ],
        build_naming_convention = "go_default_library",
        importpath = "github.com/googleapis/gnostic",
        sum = "h1:rVsPeBmXbYv4If/cumu1AzZPwV58q433hvONV1UEZoI=",
        version = "v0.1.0",
    )
    go_repository(
        name = "com_github_gophercloud_gophercloud",
        importpath = "github.com/gophercloud/gophercloud",
        sum = "h1:P/nh25+rzXouhytV2pUHBb65fnds26Ghl8/391+sT5o=",
        version = "v0.1.0",
    )
    go_repository(
        name = "com_github_gopherjs_gopherjs",
        importpath = "github.com/gopherjs/gopherjs",
        sum = "h1:EGx4pi6eqNxGaHF6qqu48+N2wcFQ5qg5FXgOdqsJ5d8=",
        version = "v0.0.0-20181017120253-0766667cb4d1",
    )
    go_repository(
        name = "com_github_gordonklaus_ineffassign",
        importpath = "github.com/gordonklaus/ineffassign",
        sum = "h1:vc7Dmrk4JwS0ZPS6WZvWlwDflgDTA26jItmbSj83nug=",
        version = "v0.0.0-20200309095847-7953dde2c7bf",
    )
    go_repository(
        name = "com_github_gorilla_context",
        importpath = "github.com/gorilla/context",
        sum = "h1:AWwleXJkX/nhcU9bZSnZoi3h/qGYqQAGhq6zZe/aQW8=",
        version = "v1.1.1",
    )
    go_repository(
        name = "com_github_gorilla_mux",
        importpath = "github.com/gorilla/mux",
        sum = "h1:i40aqfkR1h2SlN9hojwV5ZA91wcXFOvkdNIeFDP5koI=",
        version = "v1.8.0",
    )

    go_repository(
        name = "com_github_gorilla_websocket",
        importpath = "github.com/gorilla/websocket",
        sum = "h1:PPwGk2jz7EePpoHN/+ClbZu8SPxiqlu12wZP/3sWmnc=",
        version = "v1.5.0",
    )
    go_repository(
        name = "com_github_gostaticanalysis_comment",
        importpath = "github.com/gostaticanalysis/comment",
        sum = "h1:hlnx5+S2fY9Zo9ePo4AhgYsYHbM2+eAv8m/s1JiCd6Q=",
        version = "v1.4.2",
    )
    go_repository(
        name = "com_github_gostaticanalysis_testutil",
        importpath = "github.com/gostaticanalysis/testutil",
        sum = "h1:d2/eIbH9XjD1fFwD5SHv8x168fjbQ9PB8hvs8DSEC08=",
        version = "v0.3.1-0.20210208050101-bfb5c8eec0e4",
    )

    go_repository(
        name = "com_github_graph_gophers_graphql_go",
        importpath = "github.com/graph-gophers/graphql-go",
        sum = "h1:Eb9x/q6MFpCLz7jBCiP/WTxjSDrYLR1QY41SORZyNJ0=",
        version = "v1.3.0",
    )
    go_repository(
        name = "com_github_gregjones_httpcache",
        importpath = "github.com/gregjones/httpcache",
        sum = "h1:pdN6V1QBWetyv/0+wjACpqVH+eVULgEjkurDLq3goeM=",
        version = "v0.0.0-20180305231024-9cad4c3443a7",
    )

    go_repository(
        name = "com_github_grpc_ecosystem_go_grpc_middleware",
        importpath = "github.com/grpc-ecosystem/go-grpc-middleware",
        sum = "h1:FlFbCRLd5Jr4iYXZufAvgWN6Ao0JrI5chLINnUXDDr0=",
        version = "v1.2.2",
    )
    go_repository(
        name = "com_github_grpc_ecosystem_go_grpc_prometheus",
        importpath = "github.com/grpc-ecosystem/go-grpc-prometheus",
        sum = "h1:Ovs26xHkKqVztRpIrF/92BcuyuQ/YW4NSIpoGtfXNho=",
        version = "v1.2.0",
    )
    go_repository(
        name = "com_github_grpc_ecosystem_grpc_gateway",
        importpath = "github.com/grpc-ecosystem/grpc-gateway",
        sum = "h1:gmcG1KaJ57LophUzW0Hy8NmPhnMZb4M0+kPpLofRdBo=",
        version = "v1.16.0",
    )
    go_repository(
        name = "com_github_grpc_ecosystem_grpc_gateway_v2",
        importpath = "github.com/grpc-ecosystem/grpc-gateway/v2",
        replace = "github.com/prysmaticlabs/grpc-gateway/v2",
        sum = "h1:elSfkWAcpL94zg7B9J2ozu+WcbMxD1rZ3rzUjYAy6R8=",
        version = "v2.3.1-0.20220721162526-0d1c40b5f064",
    )
    go_repository(
        name = "com_github_gxed_hashland_keccakpg",
        importpath = "github.com/gxed/hashland/keccakpg",
        sum = "h1:wrk3uMNaMxbXiHibbPO4S0ymqJMm41WiudyFSs7UnsU=",
        version = "v0.0.1",
    )
    go_repository(
        name = "com_github_gxed_hashland_murmur3",
        importpath = "github.com/gxed/hashland/murmur3",
        sum = "h1:SheiaIt0sda5K+8FLz952/1iWS9zrnKsEJaOJu4ZbSc=",
        version = "v0.0.1",
    )
    go_repository(
        name = "com_github_hashicorp_consul_api",
        importpath = "github.com/hashicorp/consul/api",
        sum = "h1:HXNYlRkkM/t+Y/Yhxtwcy02dlYwIaoxzvxPnS+cqy78=",
        version = "v1.3.0",
    )
    go_repository(
        name = "com_github_hashicorp_consul_sdk",
        importpath = "github.com/hashicorp/consul/sdk",
        sum = "h1:UOxjlb4xVNF93jak1mzzoBatyFju9nrkxpVwIp/QqxQ=",
        version = "v0.3.0",
    )
    go_repository(
        name = "com_github_hashicorp_errwrap",
        importpath = "github.com/hashicorp/errwrap",
        sum = "h1:hLrqtEDnRye3+sgx6z4qVLNuviH3MR5aQ0ykNJa/UYA=",
        version = "v1.0.0",
    )
    go_repository(
        name = "com_github_hashicorp_go_bexpr",
        importpath = "github.com/hashicorp/go-bexpr",
        sum = "h1:9kuI5PFotCboP3dkDYFr/wi0gg0QVbSNz5oFRpxn4uE=",
        version = "v0.1.10",
    )

    go_repository(
        name = "com_github_hashicorp_go_cleanhttp",
        importpath = "github.com/hashicorp/go-cleanhttp",
        sum = "h1:dH3aiDG9Jvb5r5+bYHsikaOUIpcM0xvgMXVoDkXMzJM=",
        version = "v0.5.1",
    )
    go_repository(
        name = "com_github_hashicorp_go_immutable_radix",
        importpath = "github.com/hashicorp/go-immutable-radix",
        sum = "h1:AKDB1HM5PWEA7i4nhcpwOrO2byshxBjXVn/J/3+z5/0=",
        version = "v1.0.0",
    )
    go_repository(
        name = "com_github_hashicorp_go_msgpack",
        importpath = "github.com/hashicorp/go-msgpack",
        sum = "h1:zKjpN5BK/P5lMYrLmBHdBULWbJ0XpYR+7NGzqkZzoD4=",
        version = "v0.5.3",
    )
    go_repository(
        name = "com_github_hashicorp_go_multierror",
        importpath = "github.com/hashicorp/go-multierror",
        sum = "h1:iVjPR7a6H0tWELX5NxNe7bYopibicUzc7uPribsnS6o=",
        version = "v1.0.0",
    )
    go_repository(
        name = "com_github_hashicorp_go_net",
        importpath = "github.com/hashicorp/go.net",
        sum = "h1:sNCoNyDEvN1xa+X0baata4RdcpKwcMS6DH+xwfqPgjw=",
        version = "v0.0.1",
    )
    go_repository(
        name = "com_github_hashicorp_go_rootcerts",
        importpath = "github.com/hashicorp/go-rootcerts",
        sum = "h1:Rqb66Oo1X/eSV1x66xbDccZjhJigjg0+e82kpwzSwCI=",
        version = "v1.0.0",
    )
    go_repository(
        name = "com_github_hashicorp_go_sockaddr",
        importpath = "github.com/hashicorp/go-sockaddr",
        sum = "h1:GeH6tui99pF4NJgfnhp+L6+FfobzVW3Ah46sLo0ICXs=",
        version = "v1.0.0",
    )
    go_repository(
        name = "com_github_hashicorp_go_syslog",
        importpath = "github.com/hashicorp/go-syslog",
        sum = "h1:KaodqZuhUoZereWVIYmpUgZysurB1kBLX2j0MwMrUAE=",
        version = "v1.0.0",
    )

    go_repository(
        name = "com_github_hashicorp_go_uuid",
        importpath = "github.com/hashicorp/go-uuid",
        sum = "h1:cfejS+Tpcp13yd5nYHWDI6qVCny6wyX2Mt5SGur2IGE=",
        version = "v1.0.2",
    )
    go_repository(
        name = "com_github_hashicorp_go_version",
        importpath = "github.com/hashicorp/go-version",
        sum = "h1:zEfKbn2+PDgroKdiOzqiE8rsmLqU2uwi5PB5pBJ3TkI=",
        version = "v1.2.1",
    )

    go_repository(
        name = "com_github_hashicorp_golang_lru",
        importpath = "github.com/hashicorp/golang-lru",
        sum = "h1:dg1dEPuWpEqDnvIw251EVy4zlP8gWbsGj4BsUKCRpYs=",
        version = "v0.5.5-0.20210104140557-80c98217689d",
    )
    go_repository(
        name = "com_github_hashicorp_hcl",
        importpath = "github.com/hashicorp/hcl",
        sum = "h1:0Anlzjpi4vEasTeNFn2mLJgTSwt0+6sfsiTG8qcWGx4=",
        version = "v1.0.0",
    )
    go_repository(
        name = "com_github_hashicorp_logutils",
        importpath = "github.com/hashicorp/logutils",
        sum = "h1:dLEQVugN8vlakKOUE3ihGLTZJRB4j+M2cdTm/ORI65Y=",
        version = "v1.0.0",
    )
    go_repository(
        name = "com_github_hashicorp_mdns",
        importpath = "github.com/hashicorp/mdns",
        sum = "h1:WhIgCr5a7AaVH6jPUwjtRuuE7/RDufnUvzIr48smyxs=",
        version = "v1.0.0",
    )
    go_repository(
        name = "com_github_hashicorp_memberlist",
        importpath = "github.com/hashicorp/memberlist",
        sum = "h1:EmmoJme1matNzb+hMpDuR/0sbJSUisxyqBGG676r31M=",
        version = "v0.1.3",
    )
    go_repository(
        name = "com_github_hashicorp_serf",
        importpath = "github.com/hashicorp/serf",
        sum = "h1:YZ7UKsJv+hKjqGVUUbtE3HNj79Eln2oQ75tniF6iPt0=",
        version = "v0.8.2",
    )

    go_repository(
        name = "com_github_herumi_bls_eth_go_binary",
        importpath = "github.com/herumi/bls-eth-go-binary",
        sum = "h1:grF9w60kNiJxs2Vk97UsM+Sr/Qb1EfOop6Uh3aKDldg=",
        version = "v0.0.0-20220216073600-600054663ec1",
    )

    go_repository(
        name = "com_github_holiman_bloomfilter_v2",
        importpath = "github.com/holiman/bloomfilter/v2",
        sum = "h1:73e0e/V0tCydx14a0SCYS/EWCxgwLZ18CZcZKVu0fao=",
        version = "v2.0.3",
    )
    go_repository(
        name = "com_github_holiman_goevmlab",
        importpath = "github.com/holiman/goevmlab",
        sum = "h1:VwUWx8Yz53Ch/vYauEr4PM//bFWSeivjP5HVgPQuz00=",
        version = "v0.0.0-20211215113238-06157bc85f7d",
    )

    go_repository(
        name = "com_github_holiman_uint256",
        importpath = "github.com/holiman/uint256",
        sum = "h1:gpSYcPLWGv4sG43I2mVLiDZCNDh/EpGjSk8tmtxitHM=",
        version = "v1.2.0",
    )
    go_repository(
        name = "com_github_hpcloud_tail",
        importpath = "github.com/hpcloud/tail",
        sum = "h1:nfCOvKYfkgYP8hkirhJocXT2+zOD8yUNjXaWfTlyFKI=",
        version = "v1.0.0",
    )
    go_repository(
        name = "com_github_hudl_fargo",
        importpath = "github.com/hudl/fargo",
        sum = "h1:0U6+BtN6LhaYuTnIJq4Wyq5cpn6O2kWrxAtcqBmYY6w=",
        version = "v1.3.0",
    )

    go_repository(
        name = "com_github_huin_goupnp",
        importpath = "github.com/huin/goupnp",
        sum = "h1:N8No57ls+MnjlB+JPiCVSOyy/ot7MJTqlo7rn+NYSqQ=",
        version = "v1.0.3",
    )
    go_repository(
        name = "com_github_huin_goutil",
        importpath = "github.com/huin/goutil",
        sum = "h1:vlNjIqmUZ9CMAWsbURYl3a6wZbw7q5RHVvlXTNS/Bs8=",
        version = "v0.0.0-20170803182201-1ca381bf3150",
    )

    go_repository(
        name = "com_github_ianlancetaylor_cgosymbolizer",
        importpath = "github.com/ianlancetaylor/cgosymbolizer",
        sum = "h1:IpTHAzWv1pKDDWeJDY5VOHvqc2T9d3C8cPKEf2VPqHE=",
        version = "v0.0.0-20200424224625-be1b05b0b279",
    )
    go_repository(
        name = "com_github_ianlancetaylor_demangle",
        importpath = "github.com/ianlancetaylor/demangle",
        sum = "h1:mV02weKRL81bEnm8A0HT1/CAelMQDBuQIfLw8n+d6xI=",
        version = "v0.0.0-20200824232613-28f6c0f3b639",
    )

    go_repository(
        name = "com_github_imdario_mergo",
        importpath = "github.com/imdario/mergo",
        sum = "h1:JboBksRwiiAJWvIYJVo46AfV+IAIKZpfrSzVKj42R4Q=",
        version = "v0.3.5",
    )
    go_repository(
        name = "com_github_inconshreveable_log15",
        importpath = "github.com/inconshreveable/log15",
        sum = "h1:g/SJtZVYc1cxSB8lgrgqeOlIdi4MhqNNHYRAC8y+g4c=",
        version = "v0.0.0-20170622235902-74a0988b5f80",
    )

    go_repository(
        name = "com_github_inconshreveable_mousetrap",
        importpath = "github.com/inconshreveable/mousetrap",
        sum = "h1:Z8tu5sraLXCXIcARxBp/8cbvlwVa7Z1NHg9XEKhtSvM=",
        version = "v1.0.0",
    )

    go_repository(
        name = "com_github_influxdata_flux",
        importpath = "github.com/influxdata/flux",
        sum = "h1:77BcVUCzvN5HMm8+j9PRBQ4iZcu98Dl4Y9rf+J5vhnc=",
        version = "v0.65.1",
    )
    go_repository(
        name = "com_github_influxdata_influxdb",
        importpath = "github.com/influxdata/influxdb",
        sum = "h1:WEypI1BQFTT4teLM+1qkEcvUi0dAvopAI/ir0vAiBg8=",
        version = "v1.8.3",
    )
    go_repository(
        name = "com_github_influxdata_influxdb1_client",
        importpath = "github.com/influxdata/influxdb1-client",
        sum = "h1:/WZQPMZNsjZ7IlCpsLGdQBINg5bxKQ1K1sh6awxLtkA=",
        version = "v0.0.0-20191209144304-8bf82d3c094d",
    )
    go_repository(
        name = "com_github_influxdata_influxdb_client_go_v2",
        importpath = "github.com/influxdata/influxdb-client-go/v2",
        sum = "h1:HGBfZYStlx3Kqvsv1h2pJixbCl/jhnFtxpKFAv9Tu5k=",
        version = "v2.4.0",
    )

    go_repository(
        name = "com_github_influxdata_influxql",
        importpath = "github.com/influxdata/influxql",
        sum = "h1:ED4e5Cc3z5vSN2Tz2GkOHN7vs4Sxe2yds6CXvDnvZFE=",
        version = "v1.1.1-0.20200828144457-65d3ef77d385",
    )
    go_repository(
        name = "com_github_influxdata_line_protocol",
        importpath = "github.com/influxdata/line-protocol",
        sum = "h1:vilfsDSy7TDxedi9gyBkMvAirat/oRcL0lFdJBf6tdM=",
        version = "v0.0.0-20210311194329-9aa0e372d097",
    )
    go_repository(
        name = "com_github_influxdata_promql_v2",
        importpath = "github.com/influxdata/promql/v2",
        sum = "h1:kXn3p0D7zPw16rOtfDR+wo6aaiH8tSMfhPwONTxrlEc=",
        version = "v2.12.0",
    )
    go_repository(
        name = "com_github_influxdata_roaring",
        importpath = "github.com/influxdata/roaring",
        sum = "h1:UzJnB7VRL4PSkUJHwsyzseGOmrO/r4yA+AuxGJxiZmA=",
        version = "v0.4.13-0.20180809181101-fc520f41fab6",
    )
    go_repository(
        name = "com_github_influxdata_tdigest",
        importpath = "github.com/influxdata/tdigest",
        sum = "h1:MHTrDWmQpHq/hkq+7cw9oYAt2PqUw52TZazRA0N7PGE=",
        version = "v0.0.0-20181121200506-bf2b5ad3c0a9",
    )
    go_repository(
        name = "com_github_influxdata_usage_client",
        importpath = "github.com/influxdata/usage-client",
        sum = "h1:+TUUmaFa4YD1Q+7bH9o5NCHQGPMqZCYJiNW6lIIS9z4=",
        version = "v0.0.0-20160829180054-6d3895376368",
    )
    go_repository(
        name = "com_github_ipfs_go_cid",
        importpath = "github.com/ipfs/go-cid",
        sum = "h1:01JTiihFq9en9Vz0lc0VDWvZe/uBonGpzo4THP0vcQ0=",
        version = "v0.2.0",
    )
    go_repository(
        name = "com_github_ipfs_go_datastore",
        importpath = "github.com/ipfs/go-datastore",
        sum = "h1:WkRhLuISI+XPD0uk3OskB0fYFSyqK8Ob5ZYew9Qa1nQ=",
        version = "v0.5.1",
    )
    go_repository(
        name = "com_github_ipfs_go_detect_race",
        importpath = "github.com/ipfs/go-detect-race",
        sum = "h1:qX/xay2W3E4Q1U7d9lNs1sU9nvguX0a7319XbyQ6cOk=",
        version = "v0.0.1",
    )
    go_repository(
        name = "com_github_ipfs_go_ds_badger",
        importpath = "github.com/ipfs/go-ds-badger",
        sum = "h1:xREL3V0EH9S219kFFueOYJJTcjgNSZ2HY1iSvN7U1Ro=",
        version = "v0.3.0",
    )
    go_repository(
        name = "com_github_ipfs_go_ds_leveldb",
        importpath = "github.com/ipfs/go-ds-leveldb",
        sum = "h1:s++MEBbD3ZKc9/8/njrn4flZLnCuY9I79v94gBUNumo=",
        version = "v0.5.0",
    )

    go_repository(
        name = "com_github_ipfs_go_ipfs_delay",
        importpath = "github.com/ipfs/go-ipfs-delay",
        sum = "h1:NAviDvJ0WXgD+yiL2Rj35AmnfgI11+pHXbdciD917U0=",
        version = "v0.0.0-20181109222059-70721b86a9a8",
    )

    go_repository(
        name = "com_github_ipfs_go_ipfs_util",
        importpath = "github.com/ipfs/go-ipfs-util",
        sum = "h1:59Sswnk1MFaiq+VcaknX7aYEyGyGDAA73ilhEK2POp8=",
        version = "v0.0.2",
    )

    go_repository(
        name = "com_github_ipfs_go_log",
        build_file_proto_mode = "disable_global",
        importpath = "github.com/ipfs/go-log",
        sum = "h1:2dOuUCB1Z7uoczMWgAyDck5JLb72zHzrMnGnCNNbvY8=",
        version = "v1.0.5",
    )
    go_repository(
        name = "com_github_ipfs_go_log_v2",
        build_file_proto_mode = "disable_global",
        importpath = "github.com/ipfs/go-log/v2",
        sum = "h1:1XdUzF7048prq4aBjDQQ4SL5RxftpRGdXhNRwKSAlcY=",
        version = "v2.5.1",
    )

    go_repository(
        name = "com_github_jackpal_go_nat_pmp",
        importpath = "github.com/jackpal/go-nat-pmp",
        sum = "h1:KzKSgb7qkJvOUTqYl9/Hg/me3pWgBmERKrTGD7BdWus=",
        version = "v1.0.2",
    )
    go_repository(
        name = "com_github_jbenet_go_cienv",
        importpath = "github.com/jbenet/go-cienv",
        sum = "h1:Vc/s0QbQtoxX8MwwSLWWh+xNNZvM3Lw7NsTcHrvvhMc=",
        version = "v0.1.0",
    )

    go_repository(
        name = "com_github_jbenet_go_temp_err_catcher",
        importpath = "github.com/jbenet/go-temp-err-catcher",
        sum = "h1:zpb3ZH6wIE8Shj2sKS+khgRvf7T7RABoLk/+KKHggpk=",
        version = "v0.1.0",
    )
    go_repository(
        name = "com_github_jbenet_goprocess",
        importpath = "github.com/jbenet/goprocess",
        sum = "h1:DRGOFReOMqqDNXwW70QkacFW0YN9QnwLV0Vqk+3oU0o=",
        version = "v0.1.4",
    )
    go_repository(
        name = "com_github_jcmturner_gofork",
        importpath = "github.com/jcmturner/gofork",
        sum = "h1:J7uCkflzTEhUZ64xqKnkDxq3kzc96ajM1Gli5ktUem8=",
        version = "v1.0.0",
    )

    go_repository(
        name = "com_github_jellevandenhooff_dkim",
        importpath = "github.com/jellevandenhooff/dkim",
        sum = "h1:ujPKutqRlJtcfWk6toYVYagwra7HQHbXOaS171b4Tg8=",
        version = "v0.0.0-20150330215556-f50fe3d243e1",
    )

    go_repository(
        name = "com_github_jessevdk_go_flags",
        importpath = "github.com/jessevdk/go-flags",
        sum = "h1:4IU2WS7AumrZ/40jfhf4QVDMsQwqA7VEHozFRrGARJA=",
        version = "v1.4.0",
    )
    go_repository(
        name = "com_github_jhump_protoreflect",
        importpath = "github.com/jhump/protoreflect",
        sum = "h1:z7Ciiz3Bz37zSd485fbiTW8ABafIasyOWZI0N9EUUdo=",
        version = "v1.8.1",
    )
    go_repository(
        name = "com_github_jmespath_go_jmespath",
        importpath = "github.com/jmespath/go-jmespath",
        sum = "h1:pmfjZENx5imkbgOkpRUYLnmbU7UEFbjtDA2hxJ1ichM=",
        version = "v0.0.0-20180206201540-c2b33e8439af",
    )

    go_repository(
        name = "com_github_jonboulle_clockwork",
        importpath = "github.com/jonboulle/clockwork",
        sum = "h1:VKV+ZcuP6l3yW9doeqz6ziZGgcynBVQO+obU0+0hcPo=",
        version = "v0.1.0",
    )

    go_repository(
        name = "com_github_joonix_log",
        importpath = "github.com/joonix/log",
        sum = "h1:k+SfYbN66Ev/GDVq39wYOXVW5RNd5kzzairbCe9dK5Q=",
        version = "v0.0.0-20200409080653-9c1d2ceb5f1d",
    )
    go_repository(
        name = "com_github_jpillora_backoff",
        importpath = "github.com/jpillora/backoff",
        sum = "h1:uvFg412JmmHBHw7iwprIxkPMI+sGQ4kzOWsMeHnm2EA=",
        version = "v1.0.0",
    )

    go_repository(
        name = "com_github_jrick_logrotate",
        importpath = "github.com/jrick/logrotate",
        sum = "h1:lQ1bL/n9mBNeIXoTUoYRlK4dHuNJVofX9oWqBtPnSzI=",
        version = "v1.0.0",
    )

    go_repository(
        name = "com_github_json_iterator_go",
        importpath = "github.com/json-iterator/go",
        replace = "github.com/prestonvanloon/go",
        sum = "h1:Bt5PzQCqfP4xiLXDSrMoqAfj6CBr3N9DAyyq8OiIWsc=",
        version = "v1.1.7-0.20190722034630-4f2e55fcf87b",
    )
    go_repository(
        name = "com_github_jstemmer_go_junit_report",
        importpath = "github.com/jstemmer/go-junit-report",
        sum = "h1:6QPYqodiu3GuPL+7mfx+NwDdp2eTkp9IfEUpgAwUN0o=",
        version = "v0.9.1",
    )

    go_repository(
        name = "com_github_jsternberg_zap_logfmt",
        importpath = "github.com/jsternberg/zap-logfmt",
        sum = "h1:0Dz2s/eturmdUS34GM82JwNEdQ9hPoJgqptcEKcbpzY=",
        version = "v1.0.0",
    )
    go_repository(
        name = "com_github_jtolds_gls",
        importpath = "github.com/jtolds/gls",
        sum = "h1:xdiiI2gbIgH/gLH7ADydsJ1uDOEzR8yvV7C0MuV77Wo=",
        version = "v4.20.0+incompatible",
    )

    go_repository(
        name = "com_github_juju_ansiterm",
        importpath = "github.com/juju/ansiterm",
        sum = "h1:FaWFmfWdAUKbSCtOU2QjDaorUexogfaMgbipgYATUMU=",
        version = "v0.0.0-20180109212912-720a0952cc2a",
    )
    go_repository(
        name = "com_github_julienschmidt_httprouter",
        importpath = "github.com/julienschmidt/httprouter",
        sum = "h1:U0609e9tgbseu3rBINet9P48AI/D3oJs4dN7jwJOQ1U=",
        version = "v1.3.0",
    )

    go_repository(
        name = "com_github_jung_kurt_gofpdf",
        importpath = "github.com/jung-kurt/gofpdf",
        sum = "h1:PJr+ZMXIecYc1Ey2zucXdR73SMBtgjPgwa31099IMv0=",
        version = "v1.0.3-0.20190309125859-24315acbbda5",
    )
    go_repository(
        name = "com_github_jwilder_encoding",
        importpath = "github.com/jwilder/encoding",
        sum = "h1:2jNeR4YUziVtswNP9sEFAI913cVrzH85T+8Q6LpYbT0=",
        version = "v0.0.0-20170811194829-b4e1701a28ef",
    )

    go_repository(
        name = "com_github_k0kubun_go_ansi",
        importpath = "github.com/k0kubun/go-ansi",
        sum = "h1:qGQQKEcAR99REcMpsXCp3lJ03zYT1PkRd3kQGPn9GVg=",
        version = "v0.0.0-20180517002512-3bf9e2903213",
    )
    go_repository(
        name = "com_github_kami_zh_go_capturer",
        importpath = "github.com/kami-zh/go-capturer",
        sum = "h1:cVtBfNW5XTHiKQe7jDaDBSh/EVM4XLPutLAGboIXuM0=",
        version = "v0.0.0-20171211120116-e492ea43421d",
    )
    go_repository(
        name = "com_github_karalabe_usb",
        importpath = "github.com/karalabe/usb",
        sum = "h1:M6QQBNxF+CQ8OFvxrT90BA0qBOXymndZnk5q235mFc4=",
        version = "v0.0.2",
    )

    go_repository(
        name = "com_github_kevinms_leakybucket_go",
        importpath = "github.com/kevinms/leakybucket-go",
        sum = "h1:qNtd6alRqd3qOdPrKXMZImV192ngQ0WSh1briEO33Tk=",
        version = "v0.0.0-20200115003610-082473db97ca",
    )
    go_repository(
        name = "com_github_kilic_bls12_381",
        importpath = "github.com/kilic/bls12-381",
        sum = "h1:ac3KEjgHrX671Q7gW6aGmiQcDrYzmwrdq76HElwyewA=",
        version = "v0.1.1-0.20210208205449-6045b0235e36",
    )

    go_repository(
        name = "com_github_kisielk_errcheck",
        importpath = "github.com/kisielk/errcheck",
        sum = "h1:e8esj/e4R+SAOwFwN+n3zr0nYeCyeweozKfO23MvHzY=",
        version = "v1.5.0",
    )
    go_repository(
        name = "com_github_kisielk_gotool",
        importpath = "github.com/kisielk/gotool",
        sum = "h1:AV2c/EiW3KqPNT9ZKl07ehoAGi4C5/01Cfbblndcapg=",
        version = "v1.0.0",
    )
    go_repository(
        name = "com_github_kkdai_bstream",
        importpath = "github.com/kkdai/bstream",
        sum = "h1:FOOIBWrEkLgmlgGfMuZT83xIwfPDxEI2OHu6xUmJMFE=",
        version = "v0.0.0-20161212061736-f391b8402d23",
    )
    go_repository(
        name = "com_github_klauspost_compress",
        importpath = "github.com/klauspost/compress",
        sum = "h1:7cgTQxJCU/vy+oP/E3B9RGbQTgbiVzIJWIKOLoAsPok=",
        version = "v1.15.7",
    )

    go_repository(
        name = "com_github_klauspost_cpuid",
        importpath = "github.com/klauspost/cpuid",
        sum = "h1:CCtW0xUnWGVINKvE/WWOYKdsPV6mawAtvQuSl8guwQs=",
        version = "v1.2.3",
    )

    go_repository(
        name = "com_github_klauspost_cpuid_v2",
        importpath = "github.com/klauspost/cpuid/v2",
        sum = "h1:QRqdp6bb9M9S5yyKeYteXKuoKE4p0tGlra81fKOpWH8=",
        version = "v2.0.14",
    )
    go_repository(
        name = "com_github_klauspost_crc32",
        importpath = "github.com/klauspost/crc32",
        sum = "h1:KAZ1BW2TCmT6PRihDPpocIy1QTtsAsrx6TneU/4+CMg=",
        version = "v0.0.0-20161016154125-cb6bfca970f6",
    )
    go_repository(
        name = "com_github_klauspost_pgzip",
        importpath = "github.com/klauspost/pgzip",
        sum = "h1:qnWYvvKqedOF2ulHpMG72XQol4ILEJ8k2wwRl/Km8oE=",
        version = "v1.2.5",
    )
    go_repository(
        name = "com_github_klauspost_reedsolomon",
        importpath = "github.com/klauspost/reedsolomon",
        sum = "h1:N/VzgeMfHmLc+KHMD1UL/tNkfXAt8FnUqlgXGIduwAY=",
        version = "v1.9.3",
    )
    go_repository(
        name = "com_github_knetic_govaluate",
        importpath = "github.com/Knetic/govaluate",
        sum = "h1:1G1pk05UrOh0NlF1oeaaix1x8XzrfjIDK47TY0Zehcw=",
        version = "v3.0.1-0.20171022003610-9aa49832a739+incompatible",
    )

    go_repository(
        name = "com_github_konsorten_go_windows_terminal_sequences",
        importpath = "github.com/konsorten/go-windows-terminal-sequences",
        sum = "h1:CE8S1cTafDpPvMhIxNJKvHsGVBgn1xWYf1NbHQhywc8=",
        version = "v1.0.3",
    )
    go_repository(
        name = "com_github_koron_go_ssdp",
        importpath = "github.com/koron/go-ssdp",
        sum = "h1:JivLMY45N76b4p/vsWGOKewBQu6uf39y8l+AQ7sDKx8=",
        version = "v0.0.3",
    )
    go_repository(
        name = "com_github_korovkin_limiter",
        importpath = "github.com/korovkin/limiter",
        sum = "h1:QwKnpk6xFW80HVFKqiIHTzK19UF62mRWejcUr/q6z4I=",
        version = "v0.0.0-20190919045942-dac5a6b2a536",
    )

    go_repository(
        name = "com_github_kr_logfmt",
        importpath = "github.com/kr/logfmt",
        sum = "h1:T+h1c/A9Gawja4Y9mFVWj2vyii2bbUNDw3kt9VxK2EY=",
        version = "v0.0.0-20140226030751-b84e30acd515",
    )
    go_repository(
        name = "com_github_kr_pretty",
        importpath = "github.com/kr/pretty",
        sum = "h1:WgNl7dwNpEZ6jJ9k1snq4pZsg7DOEN8hP9Xw0Tsjwk0=",
        version = "v0.3.0",
    )
    go_repository(
        name = "com_github_kr_pty",
        importpath = "github.com/kr/pty",
        sum = "h1:/Um6a/ZmD5tF7peoOJ5oN5KMQ0DrGVQSXLNwyckutPk=",
        version = "v1.1.3",
    )
    go_repository(
        name = "com_github_kr_text",
        importpath = "github.com/kr/text",
        sum = "h1:5Nx0Ya0ZqY2ygV366QzturHI13Jq95ApcVaJBhpS+AY=",
        version = "v0.2.0",
    )

    go_repository(
        name = "com_github_kylelemons_godebug",
        importpath = "github.com/kylelemons/godebug",
        sum = "h1:RPNrshWIDI6G2gRW9EHilWtl7Z6Sb1BR0xunSBf0SNc=",
        version = "v1.1.0",
    )
    go_repository(
        name = "com_github_labstack_echo_v4",
        importpath = "github.com/labstack/echo/v4",
        sum = "h1:LF5Iq7t/jrtUuSutNuiEWtB5eiHfZ5gSe2pcu5exjQw=",
        version = "v4.2.1",
    )
    go_repository(
        name = "com_github_labstack_gommon",
        importpath = "github.com/labstack/gommon",
        sum = "h1:JEeO0bvc78PKdyHxloTKiF8BD5iGrH8T6MSeGvSgob0=",
        version = "v0.3.0",
    )

    go_repository(
        name = "com_github_leodido_go_urn",
        importpath = "github.com/leodido/go-urn",
        sum = "h1:BqpAaACuzVSgi/VLzGZIobT2z4v53pjosyNd9Yv6n/w=",
        version = "v1.2.1",
    )

    go_repository(
        name = "com_github_lib_pq",
        importpath = "github.com/lib/pq",
        sum = "h1:X5PMW56eZitiTeO7tKzZxFCSpbFZJtkMMooicw2us9A=",
        version = "v1.0.0",
    )

    go_repository(
        name = "com_github_libp2p_go_buffer_pool",
        importpath = "github.com/libp2p/go-buffer-pool",
        sum = "h1:oK4mSFcQz7cTQIfqbe4MIj9gLW+mnanjyFtc6cdF0Y8=",
        version = "v0.1.0",
    )
    go_repository(
        name = "com_github_libp2p_go_cidranger",
        importpath = "github.com/libp2p/go-cidranger",
        sum = "h1:ewPN8EZ0dd1LSnrtuwd4709PXVcITVeuwbag38yPW7c=",
        version = "v1.1.0",
    )

    go_repository(
        name = "com_github_libp2p_go_conn_security_multistream",
        importpath = "github.com/libp2p/go-conn-security-multistream",
        sum = "h1:9UCIKlBL1hC9u7nkMXpD1nkc/T53PKMAn3/k9ivBAVc=",
        version = "v0.3.0",
    )
    go_repository(
        name = "com_github_libp2p_go_eventbus",
        importpath = "github.com/libp2p/go-eventbus",
        sum = "h1:VanAdErQnpTioN2TowqNcOijf6YwhuODe4pPKSDpxGc=",
        version = "v0.2.1",
    )
    go_repository(
        name = "com_github_libp2p_go_flow_metrics",
        importpath = "github.com/libp2p/go-flow-metrics",
        sum = "h1:8tAs/hSdNvUiLgtlSy3mxwxWP4I9y/jlkPFT7epKdeM=",
        version = "v0.0.3",
    )
    go_repository(
        name = "com_github_libp2p_go_libp2p",
        build_file_proto_mode = "disable_global",
        importpath = "github.com/libp2p/go-libp2p",
        sum = "h1:tjjDNfp7FqdI/7v1rXtB/BtELaPlAThL2uzlj18kcrw=",
        version = "v0.20.3",
    )
    go_repository(
        name = "com_github_libp2p_go_libp2p_asn_util",
        importpath = "github.com/libp2p/go-libp2p-asn-util",
        sum = "h1:rg3+Os8jbnO5DxkC7K/Utdi+DkY3q/d1/1q+8WeNAsw=",
        version = "v0.2.0",
    )

    go_repository(
        name = "com_github_libp2p_go_libp2p_blankhost",
        importpath = "github.com/libp2p/go-libp2p-blankhost",
        sum = "h1:3EsGAi0CBGcZ33GwRuXEYJLLPoVWyXJ1bcJzAJjINkk=",
        version = "v0.2.0",
    )
    go_repository(
        name = "com_github_libp2p_go_libp2p_circuit",
        build_file_proto_mode = "disable_global",
        importpath = "github.com/libp2p/go-libp2p-circuit",
        sum = "h1:rw/HlhmUB3OktS/Ygz6+2XABOmHKzZpPUuMNUMosj8w=",
        version = "v0.6.0",
    )
    go_repository(
        name = "com_github_libp2p_go_libp2p_connmgr",
        importpath = "github.com/libp2p/go-libp2p-connmgr",
        sum = "h1:TMS0vc0TCBomtQJyWr7fYxcVYYhx+q/2gF++G5Jkl/w=",
        version = "v0.2.4",
    )

    go_repository(
        name = "com_github_libp2p_go_libp2p_core",
        build_directives = [
            "gazelle:resolve go github.com/btcsuite/btcd/btcec @com_github_btcsuite_btcd//btcec:btcec",
        ],
        build_file_proto_mode = "disable_global",
        importpath = "github.com/libp2p/go-libp2p-core",
        sum = "h1:QGU8mlxHytwTc4pq/aVQX9VDoAPiCHxfe/oOSwF+YDg=",
        version = "v0.17.0",
    )

    go_repository(
        name = "com_github_libp2p_go_libp2p_mplex",
        importpath = "github.com/libp2p/go-libp2p-mplex",
        sum = "h1:vt3k4E4HSND9XH4Z8rUpacPJFSAgLOv6HDvG8W9Ks9E=",
        version = "v0.5.0",
    )

    go_repository(
        name = "com_github_libp2p_go_libp2p_peerstore",
        importpath = "github.com/libp2p/go-libp2p-peerstore",
        sum = "h1:2iIUwok3vtmnWJTZeTeLgnBO6GbkXcwSRwgZHEKrQZs=",
        version = "v0.7.0",
    )
    go_repository(
        name = "com_github_libp2p_go_libp2p_pnet",
        importpath = "github.com/libp2p/go-libp2p-pnet",
        sum = "h1:J6htxttBipJujEjz1y0a5+eYoiPcFHhSYHH6na5f0/k=",
        version = "v0.2.0",
    )

    go_repository(
        name = "com_github_libp2p_go_libp2p_pubsub",
        build_file_proto_mode = "disable_global",
        importpath = "github.com/libp2p/go-libp2p-pubsub",
        sum = "h1:Om2zX4v6lQo7CIT99xkCVTSXeSwjfPtzzN3nzQRlApA=",
        version = "v0.7.1-0.20220701163738-60cf38003244",
    )
    go_repository(
        name = "com_github_libp2p_go_libp2p_quic_transport",
        importpath = "github.com/libp2p/go-libp2p-quic-transport",
        sum = "h1:aVg9/jr+R2esov5sH7wkXrmYmqJiUjtLMLYX3L9KYdY=",
        version = "v0.16.0",
    )
    go_repository(
        name = "com_github_libp2p_go_libp2p_resource_manager",
        importpath = "github.com/libp2p/go-libp2p-resource-manager",
        sum = "h1:2+cYxUNi33tcydsVLt6K5Fv2E3OTiVeafltecAj15E0=",
        version = "v0.3.0",
    )

    go_repository(
        name = "com_github_libp2p_go_libp2p_swarm",
        build_file_proto_mode = "disable_global",
        importpath = "github.com/libp2p/go-libp2p-swarm",
        sum = "h1:1yr7UCwxCN92cw9g9Q+fnJSlk7lOB1RetoEewxhGVL0=",
        version = "v0.10.0",
    )
    go_repository(
        name = "com_github_libp2p_go_libp2p_testing",
        importpath = "github.com/libp2p/go-libp2p-testing",
        sum = "h1:dCpODRtRaDZKF8HXT9qqqgON+OMEB423Knrgeod8j84=",
        version = "v0.9.2",
    )
    go_repository(
        name = "com_github_libp2p_go_libp2p_tls",
        importpath = "github.com/libp2p/go-libp2p-tls",
        sum = "h1:8BgvUJiOTcj0Gp6XvEicF0rL5aUtRg/UzEdeZDmDlC8=",
        version = "v0.3.0",
    )

    go_repository(
        name = "com_github_libp2p_go_libp2p_transport_upgrader",
        importpath = "github.com/libp2p/go-libp2p-transport-upgrader",
        sum = "h1:ADnLrL7fC4Vy7HPjk9oGof7nDeTqGXuof85Ar6kin9Q=",
        version = "v0.7.0",
    )
    go_repository(
        name = "com_github_libp2p_go_libp2p_yamux",
        importpath = "github.com/libp2p/go-libp2p-yamux",
        sum = "h1:APQYlttIj+Rr5sfa6siojwsi0ZwcIh/exHIUl9hZr6o=",
        version = "v0.8.0",
    )
    go_repository(
        name = "com_github_libp2p_go_maddr_filter",
        importpath = "github.com/libp2p/go-maddr-filter",
        sum = "h1:4ACqZKw8AqiuJfwFGq1CYDFugfXTOos+qQ3DETkhtCE=",
        version = "v0.1.0",
    )
    go_repository(
        name = "com_github_libp2p_go_mplex",
        importpath = "github.com/libp2p/go-mplex",
        sum = "h1:BDhFZdlk5tbr0oyFq/xv/NPGfjbnrsDam1EvutpBDbY=",
        version = "v0.7.0",
    )
    go_repository(
        name = "com_github_libp2p_go_msgio",
        importpath = "github.com/libp2p/go-msgio",
        sum = "h1:W6shmB+FeynDrUVl2dgFQvzfBZcXiyqY4VmpQLu9FqU=",
        version = "v0.2.0",
    )
    go_repository(
        name = "com_github_libp2p_go_nat",
        importpath = "github.com/libp2p/go-nat",
        sum = "h1:MfVsH6DLcpa04Xr+p8hmVRG4juse0s3J8HyNWYHffXg=",
        version = "v0.1.0",
    )
    go_repository(
        name = "com_github_libp2p_go_netroute",
        importpath = "github.com/libp2p/go-netroute",
        sum = "h1:0FpsbsvuSnAhXFnCY0VLFbJOzaK0VnP0r1QT/o4nWRE=",
        version = "v0.2.0",
    )
    go_repository(
        name = "com_github_libp2p_go_openssl",
        importpath = "github.com/libp2p/go-openssl",
        sum = "h1:eCAzdLejcNVBzP/iZM9vqHnQm+XyCEbSSIheIPRGNsw=",
        version = "v0.0.7",
    )

    go_repository(
        name = "com_github_libp2p_go_reuseport",
        importpath = "github.com/libp2p/go-reuseport",
        sum = "h1:18PRvIMlpY6ZK85nIAicSBuXXvrYoSw3dsBAR7zc560=",
        version = "v0.2.0",
    )
    go_repository(
        name = "com_github_libp2p_go_reuseport_transport",
        importpath = "github.com/libp2p/go-reuseport-transport",
        sum = "h1:C3PHeHjmnz8m6f0uydObj02tMEoi7CyD1zuN7xQT8gc=",
        version = "v0.1.0",
    )
    go_repository(
        name = "com_github_libp2p_go_sockaddr",
        importpath = "github.com/libp2p/go-sockaddr",
        sum = "h1:Y4s3/jNoryVRKEBrkJ576F17CPOaMIzUeCsg7dlTDj0=",
        version = "v0.1.0",
    )

    go_repository(
        name = "com_github_libp2p_go_stream_muxer_multistream",
        importpath = "github.com/libp2p/go-stream-muxer-multistream",
        sum = "h1:HsM/9OdtqnIzjVXcxTXjmqKrj3gJ8kacaOJwJS1ipaY=",
        version = "v0.4.0",
    )
    go_repository(
        name = "com_github_libp2p_go_tcp_transport",
        importpath = "github.com/libp2p/go-tcp-transport",
        sum = "h1:3ZPW8HAuyRAuFzyabE0hSrCXKKSWzROnZZX7DtcIatY=",
        version = "v0.5.0",
    )

    go_repository(
        name = "com_github_libp2p_go_yamux_v3",
        importpath = "github.com/libp2p/go-yamux/v3",
        sum = "h1:lNEy28MBk1HavUAlzKgShp+F6mn/ea1nDYWftZhFW9Q=",
        version = "v3.1.2",
    )

    go_repository(
        name = "com_github_libp2p_zeroconf_v2",
        importpath = "github.com/libp2p/zeroconf/v2",
        sum = "h1:XAuSczA96MYkVwH+LqqqCUZb2yH3krobMJ1YE+0hG2s=",
        version = "v2.1.1",
    )

    go_repository(
        name = "com_github_lightstep_lightstep_tracer_common_golang_gogo",
        importpath = "github.com/lightstep/lightstep-tracer-common/golang/gogo",
        sum = "h1:143Bb8f8DuGWck/xpNUOckBVYfFbBTnLevfRZ1aVVqo=",
        version = "v0.0.0-20190605223551-bc2310a04743",
    )
    go_repository(
        name = "com_github_lightstep_lightstep_tracer_go",
        importpath = "github.com/lightstep/lightstep-tracer-go",
        sum = "h1:vi1F1IQ8N7hNWytK9DpJsUfQhGuNSc19z330K6vl4zk=",
        version = "v0.18.1",
    )

    go_repository(
        name = "com_github_logrusorgru_aurora",
        importpath = "github.com/logrusorgru/aurora",
        sum = "h1:tOpm7WcpBTn4fjmVfgpQq0EfczGlG91VSDkswnjF5A8=",
        version = "v2.0.3+incompatible",
    )
    go_repository(
        name = "com_github_lucas_clemente_quic_go",
        importpath = "github.com/lucas-clemente/quic-go",
        sum = "h1:zsMwwniyybb8B/UDNXRSYee7WpQJVOcjQEGgpw2ikXs=",
        version = "v0.27.2",
    )
    go_repository(
        name = "com_github_lucasb_eyer_go_colorful",
        importpath = "github.com/lucasb-eyer/go-colorful",
        sum = "h1:QIbQXiugsb+q10B+MI+7DI1oQLdmnep86tWFlaaUAac=",
        version = "v1.0.3",
    )

    go_repository(
        name = "com_github_lunixbochs_vtclean",
        importpath = "github.com/lunixbochs/vtclean",
        sum = "h1:xu2sLAri4lGiovBDQKxl5mrXyESr3gUr5m5SM5+LVb8=",
        version = "v1.0.0",
    )
    go_repository(
        name = "com_github_lyft_protoc_gen_validate",
        importpath = "github.com/lyft/protoc-gen-validate",
        sum = "h1:KNt/RhmQTOLr7Aj8PsJ7mTronaFyx80mRTT9qF261dA=",
        version = "v0.0.13",
    )

    go_repository(
        name = "com_github_magiconair_properties",
        importpath = "github.com/magiconair/properties",
        sum = "h1:ZC2Vc7/ZFkGmsVC9KvOjumD+G5lXy2RtTKyzRKO2BQ4=",
        version = "v1.8.1",
    )
    go_repository(
        name = "com_github_mailru_easyjson",
        importpath = "github.com/mailru/easyjson",
        sum = "h1:hB2xlXdHp/pmPZq0y3QnmWAArdw9PqbmotexnWx/FU8=",
        version = "v0.0.0-20190626092158-b2ccc519800e",
    )

    go_repository(
        name = "com_github_manifoldco_promptui",
        importpath = "github.com/manifoldco/promptui",
        sum = "h1:3l11YT8tm9MnwGFQ4kETwkzpAwY2Jt9lCrumCUW4+z4=",
        version = "v0.7.0",
    )
    go_repository(
        name = "com_github_mariusvanderwijden_fuzzyvm",
        importpath = "github.com/MariusVanDerWijden/FuzzyVM",
        sum = "h1:HKOeocqWNWitsHPVPdCUJRalFmDNVHs2xTKmse4svwU=",
        version = "v0.0.0-20220304110512-764253afa8c2",
    )
    go_repository(
        name = "com_github_mariusvanderwijden_tx_fuzz",
        importpath = "github.com/MariusVanDerWijden/tx-fuzz",
        sum = "h1:sVb99a9AUxf26t06VNnDO5DReatE0lXCp6amDOaalXM=",
        version = "v0.0.0-20220321065247-ebb195301a27",
    )

    go_repository(
        name = "com_github_marten_seemann_qpack",
        importpath = "github.com/marten-seemann/qpack",
        sum = "h1:jvTsT/HpCn2UZJdP+UUB53FfUUgeOyG5K1ns0OJOGVs=",
        version = "v0.2.1",
    )

    go_repository(
        name = "com_github_marten_seemann_qtls_go1_15",
        importpath = "github.com/marten-seemann/qtls-go1-15",
        sum = "h1:RehYMOyRW8hPVEja1KBVsFVNSm35Jj9Mvs5yNoZZ28A=",
        version = "v0.1.4",
    )
    go_repository(
        name = "com_github_marten_seemann_qtls_go1_16",
        importpath = "github.com/marten-seemann/qtls-go1-16",
        sum = "h1:o9JrYPPco/Nukd/HpOHMHZoBDXQqoNtUCmny98/1uqQ=",
        version = "v0.1.5",
    )
    go_repository(
        name = "com_github_marten_seemann_qtls_go1_17",
        importpath = "github.com/marten-seemann/qtls-go1-17",
        sum = "h1:JADBlm0LYiVbuSySCHeY863dNkcpMmDR7s0bLKJeYlQ=",
        version = "v0.1.2",
    )
    go_repository(
        name = "com_github_marten_seemann_qtls_go1_18",
        build_directives = [
            "gazelle:exclude generate_cert.go",
        ],
        importpath = "github.com/marten-seemann/qtls-go1-18",
        sum = "h1:JH6jmzbduz0ITVQ7ShevK10Av5+jBEKAHMntXmIV7kM=",
        version = "v0.1.2",
    )

    go_repository(
        name = "com_github_marten_seemann_tcp",
        importpath = "github.com/marten-seemann/tcp",
        sum = "h1:br0buuQ854V8u83wA0rVZ8ttrq5CpaPZdvrK0LP2lOk=",
        version = "v0.0.0-20210406111302-dfbc87cc63fd",
    )
    go_repository(
        name = "com_github_matryer_moq",
        importpath = "github.com/matryer/moq",
        sum = "h1:HvFwW+cm9bCbZ/+vuGNq7CRWXql8c0y8nGeYpqmpvmk=",
        version = "v0.0.0-20190312154309-6cfb0558e1bd",
    )

    go_repository(
        name = "com_github_mattn_go_colorable",
        importpath = "github.com/mattn/go-colorable",
        sum = "h1:c1ghPdyEDarC70ftn0y+A/Ee++9zz8ljHG1b13eJ0s8=",
        version = "v0.1.8",
    )

    go_repository(
        name = "com_github_mattn_go_isatty",
        importpath = "github.com/mattn/go-isatty",
        sum = "h1:yVuAays6BHfxijgZPzw+3Zlu5yQgKGP2/hcQbHb7S9Y=",
        version = "v0.0.14",
    )
    go_repository(
        name = "com_github_mattn_go_runewidth",
        importpath = "github.com/mattn/go-runewidth",
        sum = "h1:Lm995f3rfxdpd6TSmuVCHVb/QhupuXlYr8sCI/QdE+0=",
        version = "v0.0.9",
    )

    go_repository(
        name = "com_github_mattn_go_sqlite3",
        importpath = "github.com/mattn/go-sqlite3",
        sum = "h1:LDdKkqtYlom37fkvqs8rMPFKAMe8+SgjbwZ6ex1/A/Q=",
        version = "v1.11.0",
    )
    go_repository(
        name = "com_github_mattn_go_tty",
        importpath = "github.com/mattn/go-tty",
        sum = "h1:d8RFOZ2IiFtFWBcKEHAFYJcPTf0wY5q0exFNJZVWa1U=",
        version = "v0.0.0-20180907095812-13ff1204f104",
    )
    go_repository(
        name = "com_github_matttproud_golang_protobuf_extensions",
        importpath = "github.com/matttproud/golang_protobuf_extensions",
        sum = "h1:4hp9jkHxhMHkqkrB3Ix0jegS5sx/RkqARlsWZ6pIwiU=",
        version = "v1.0.1",
    )
    go_repository(
        name = "com_github_mgutz_ansi",
        importpath = "github.com/mgutz/ansi",
        sum = "h1:j7+1HpAFS1zy5+Q4qx1fWh90gTKwiN4QCGoY9TWyyO4=",
        version = "v0.0.0-20170206155736-9520e82c474b",
    )
    go_repository(
        name = "com_github_microcosm_cc_bluemonday",
        importpath = "github.com/microcosm-cc/bluemonday",
        sum = "h1:SIYunPjnlXcW+gVfvm0IlSeR5U3WZUOLfVmqg85Go44=",
        version = "v1.0.1",
    )

    go_repository(
        name = "com_github_miekg_dns",
        importpath = "github.com/miekg/dns",
        sum = "h1:DQUfb9uc6smULcREF09Uc+/Gd46YWqJd5DbpPE9xkcA=",
        version = "v1.1.50",
    )
    go_repository(
        name = "com_github_mikioh_tcp",
        importpath = "github.com/mikioh/tcp",
        sum = "h1:bzE/A84HN25pxAuk9Eej1Kz9OUelF97nAc82bDquQI8=",
        version = "v0.0.0-20190314235350-803a9b46060c",
    )
    go_repository(
        name = "com_github_mikioh_tcpinfo",
        importpath = "github.com/mikioh/tcpinfo",
        sum = "h1:z78hV3sbSMAUoyUMM0I83AUIT6Hu17AWfgjzIbtrYFc=",
        version = "v0.0.0-20190314235526-30a79bb1804b",
    )
    go_repository(
        name = "com_github_mikioh_tcpopt",
        importpath = "github.com/mikioh/tcpopt",
        sum = "h1:PTfri+PuQmWDqERdnNMiD9ZejrlswWrCpBEZgWOiTrc=",
        version = "v0.0.0-20190314235656-172688c1accc",
    )

    go_repository(
        name = "com_github_minio_blake2b_simd",
        importpath = "github.com/minio/blake2b-simd",
        sum = "h1:lYpkrQH5ajf0OXOcUbGjvZxxijuBwbbmlSxLiuofa+g=",
        version = "v0.0.0-20160723061019-3f5f724cb5b1",
    )
    go_repository(
        name = "com_github_minio_highwayhash",
        importpath = "github.com/minio/highwayhash",
        sum = "h1:dZ6IIu8Z14VlC0VpfKofAhCy74wu/Qb5gcn52yWoz/0=",
        version = "v1.0.1",
    )
    go_repository(
        name = "com_github_minio_sha256_simd",
        importpath = "github.com/minio/sha256-simd",
        sum = "h1:v1ta+49hkWZyvaKwrQB8elexRqm6Y0aMLjCNsrYxo6g=",
        version = "v1.0.0",
    )
    go_repository(
        name = "com_github_mitchellh_cli",
        importpath = "github.com/mitchellh/cli",
        sum = "h1:iGBIsUe3+HZ/AD/Vd7DErOt5sU9fa8Uj7A2s1aggv1Y=",
        version = "v1.0.0",
    )

    go_repository(
        name = "com_github_mitchellh_colorstring",
        importpath = "github.com/mitchellh/colorstring",
        sum = "h1:62I3jR2EmQ4l5rM/4FEfDWcRD+abF5XlKShorW5LRoQ=",
        version = "v0.0.0-20190213212951-d06e56a500db",
    )

    go_repository(
        name = "com_github_mitchellh_go_homedir",
        importpath = "github.com/mitchellh/go-homedir",
        sum = "h1:lukF9ziXFxDFPkA1vsr5zpc1XuPDn/wFntq5mG+4E0Y=",
        version = "v1.1.0",
    )
    go_repository(
        name = "com_github_mitchellh_go_testing_interface",
        importpath = "github.com/mitchellh/go-testing-interface",
        sum = "h1:fzU/JVNcaqHQEcVFAKeR41fkiLdIPrefOvVG1VZ96U0=",
        version = "v1.0.0",
    )
    go_repository(
        name = "com_github_mitchellh_gox",
        importpath = "github.com/mitchellh/gox",
        sum = "h1:lfGJxY7ToLJQjHHwi0EX6uYBdK78egf954SQl13PQJc=",
        version = "v0.4.0",
    )
    go_repository(
        name = "com_github_mitchellh_iochan",
        importpath = "github.com/mitchellh/iochan",
        sum = "h1:C+X3KsSTLFVBr/tK1eYN/vs4rJcvsiLU338UhYPJWeY=",
        version = "v1.0.0",
    )

    go_repository(
        name = "com_github_mitchellh_mapstructure",
        importpath = "github.com/mitchellh/mapstructure",
        sum = "h1:CpVNEelQCZBooIPDn+AR3NpivK/TIKU8bDxdASFVQag=",
        version = "v1.4.1",
    )
    go_repository(
        name = "com_github_mitchellh_pointerstructure",
        importpath = "github.com/mitchellh/pointerstructure",
        sum = "h1:O+i9nHnXS3l/9Wu7r4NrEdwA2VFTicjUEN1uBnDo34A=",
        version = "v1.2.0",
    )

    go_repository(
        name = "com_github_modern_go_concurrent",
        importpath = "github.com/modern-go/concurrent",
        sum = "h1:TRLaZ9cD/w8PVh93nsPXa1VrQ6jlwL5oN8l14QlcNfg=",
        version = "v0.0.0-20180306012644-bacd9c7ef1dd",
    )
    go_repository(
        name = "com_github_modern_go_reflect2",
        importpath = "github.com/modern-go/reflect2",
        sum = "h1:9f412s+6RmYXLWZSEzVVgPGK7C2PphHj5RJrvfx9AWI=",
        version = "v1.0.1",
    )

    go_repository(
        name = "com_github_mohae_deepcopy",
        importpath = "github.com/mohae/deepcopy",
        sum = "h1:RWengNIwukTxcDr9M+97sNutRR1RKhG96O6jWumTTnw=",
        version = "v0.0.0-20170929034955-c48cc78d4826",
    )
    go_repository(
        name = "com_github_mr_tron_base58",
        importpath = "github.com/mr-tron/base58",
        sum = "h1:T/HDJBh4ZCPbU39/+c3rRvE0uKBQlU27+QI8LJ4t64o=",
        version = "v1.2.0",
    )

    go_repository(
        name = "com_github_mschoch_smat",
        importpath = "github.com/mschoch/smat",
        sum = "h1:VeRdUYdCw49yizlSbMEn2SZ+gT+3IUKx8BqxyQdz+BY=",
        version = "v0.0.0-20160514031455-90eadee771ae",
    )
    go_repository(
        name = "com_github_multiformats_go_base32",
        importpath = "github.com/multiformats/go-base32",
        sum = "h1:+qMh4a2f37b4xTNs6mqitDinryCI+tfO2dRVMN9mjSE=",
        version = "v0.0.4",
    )
    go_repository(
        name = "com_github_multiformats_go_base36",
        importpath = "github.com/multiformats/go-base36",
        sum = "h1:JR6TyF7JjGd3m6FbLU2cOxhC0Li8z8dLNGQ89tUg4F4=",
        version = "v0.1.0",
    )

    go_repository(
        name = "com_github_multiformats_go_multiaddr",
        importpath = "github.com/multiformats/go-multiaddr",
        sum = "h1:qMnoOPj2s8xxPU5kZ57Cqdr0hHhARz7mFsPMIiYNqzg=",
        version = "v0.6.0",
    )
    go_repository(
        name = "com_github_multiformats_go_multiaddr_dns",
        importpath = "github.com/multiformats/go-multiaddr-dns",
        sum = "h1:QgQgR+LQVt3NPTjbrLLpsaT2ufAA2y0Mkk+QRVJbW3A=",
        version = "v0.3.1",
    )
    go_repository(
        name = "com_github_multiformats_go_multiaddr_fmt",
        importpath = "github.com/multiformats/go-multiaddr-fmt",
        sum = "h1:WLEFClPycPkp4fnIzoFoV9FVd49/eQsuaL3/CWe167E=",
        version = "v0.1.0",
    )
    go_repository(
        name = "com_github_multiformats_go_multiaddr_net",
        importpath = "github.com/multiformats/go-multiaddr-net",
        sum = "h1:MSXRGN0mFymt6B1yo/6BPnIRpLPEnKgQNvVfCX5VDJk=",
        version = "v0.2.0",
    )
    go_repository(
        name = "com_github_multiformats_go_multibase",
        importpath = "github.com/multiformats/go-multibase",
        sum = "h1:3ASCDsuLX8+j4kx58qnJ4YFq/JWTJpCyDW27ztsVTOI=",
        version = "v0.1.1",
    )
    go_repository(
        name = "com_github_multiformats_go_multicodec",
        importpath = "github.com/multiformats/go-multicodec",
        sum = "h1:EgU6cBe/D7WRwQb1KmnBvU7lrcFGMggZVTPtOW9dDHs=",
        version = "v0.5.0",
    )

    go_repository(
        name = "com_github_multiformats_go_multihash",
        importpath = "github.com/multiformats/go-multihash",
        sum = "h1:oytJb9ZA1OUW0r0f9ea18GiaPOo4SXyc7p2movyUuo4=",
        version = "v0.2.0",
    )
    go_repository(
        name = "com_github_multiformats_go_multistream",
        importpath = "github.com/multiformats/go-multistream",
        sum = "h1:d5PZpjwRgVlbwfdTDjife7XszfZd8KYWfROYFlGcR8o=",
        version = "v0.3.3",
    )
    go_repository(
        name = "com_github_multiformats_go_varint",
        importpath = "github.com/multiformats/go-varint",
        sum = "h1:gk85QWKxh3TazbLxED/NlDVv8+q+ReFJk7Y2W/KhfNY=",
        version = "v0.0.6",
    )
    go_repository(
        name = "com_github_munnerz_goautoneg",
        importpath = "github.com/munnerz/goautoneg",
        sum = "h1:7PxY7LVfSZm7PEeBTyK1rj1gABdCO2mbri6GKO1cMDs=",
        version = "v0.0.0-20120707110453-a547fc61f48d",
    )
    go_repository(
        name = "com_github_mwitkow_go_conntrack",
        importpath = "github.com/mwitkow/go-conntrack",
        sum = "h1:KUppIJq7/+SVif2QVs3tOP0zanoHgBEVAwHxUSIzRqU=",
        version = "v0.0.0-20190716064945-2f068394615f",
    )
    go_repository(
        name = "com_github_mxk_go_flowrate",
        importpath = "github.com/mxk/go-flowrate",
        sum = "h1:y5//uYreIhSUg3J1GEMiLbxo1LJaP8RfCpH6pymGZus=",
        version = "v0.0.0-20140419014527-cca7078d478f",
    )

    go_repository(
        name = "com_github_naoina_toml",
        importpath = "github.com/naoina/toml",
        sum = "h1:shk/vn9oCoOTmwcouEdwIeOtOGA/ELRUw/GwvxwfT+0=",
        version = "v0.1.2-0.20170918210437-9fafd6967416",
    )
    go_repository(
        name = "com_github_nats_io_jwt",
        importpath = "github.com/nats-io/jwt",
        sum = "h1:+RB5hMpXUUA2dfxuhBTEkMOrYmM+gKIZYS1KjSostMI=",
        version = "v0.3.2",
    )
    go_repository(
        name = "com_github_nats_io_nats_go",
        importpath = "github.com/nats-io/nats.go",
        sum = "h1:ik3HbLhZ0YABLto7iX80pZLPw/6dx3T+++MZJwLnMrQ=",
        version = "v1.9.1",
    )
    go_repository(
        name = "com_github_nats_io_nats_server_v2",
        importpath = "github.com/nats-io/nats-server/v2",
        sum = "h1:i2Ly0B+1+rzNZHHWtD4ZwKi+OU5l+uQo1iDHZ2PmiIc=",
        version = "v2.1.2",
    )
    go_repository(
        name = "com_github_nats_io_nkeys",
        importpath = "github.com/nats-io/nkeys",
        sum = "h1:6JrEfig+HzTH85yxzhSVbjHRJv9cn0p6n3IngIcM5/k=",
        version = "v0.1.3",
    )
    go_repository(
        name = "com_github_nats_io_nuid",
        importpath = "github.com/nats-io/nuid",
        sum = "h1:5iA8DT8V7q8WK2EScv2padNa/rTESc1KdnPw4TC2paw=",
        version = "v1.0.1",
    )

    go_repository(
        name = "com_github_neelance_astrewrite",
        importpath = "github.com/neelance/astrewrite",
        sum = "h1:D6paGObi5Wud7xg83MaEFyjxQB1W5bz5d0IFppr+ymk=",
        version = "v0.0.0-20160511093645-99348263ae86",
    )
    go_repository(
        name = "com_github_neelance_sourcemap",
        importpath = "github.com/neelance/sourcemap",
        sum = "h1:eFXv9Nu1lGbrNbj619aWwZfVF5HBrm9Plte8aNptuTI=",
        version = "v0.0.0-20151028013722-8c68805598ab",
    )

    go_repository(
        name = "com_github_nishanths_predeclared",
        importpath = "github.com/nishanths/predeclared",
        sum = "h1:3f0nxAmdj/VoCGN/ijdMy7bj6SBagaqYg1B0hu8clMA=",
        version = "v0.0.0-20200524104333-86fad755b4d3",
    )

    go_repository(
        name = "com_github_nxadm_tail",
        importpath = "github.com/nxadm/tail",
        sum = "h1:nPr65rt6Y5JFSKQO7qToXr7pePgD6Gwiw05lkbyAQTE=",
        version = "v1.4.8",
    )
    go_repository(
        name = "com_github_nytimes_gziphandler",
        importpath = "github.com/NYTimes/gziphandler",
        sum = "h1:lsxEuwrXEAokXB9qhlbKWPpo3KMLZQ5WB5WLQRW1uq0=",
        version = "v0.0.0-20170623195520-56545f4a5d46",
    )
    go_repository(
        name = "com_github_oklog_oklog",
        importpath = "github.com/oklog/oklog",
        sum = "h1:wVfs8F+in6nTBMkA7CbRw+zZMIB7nNM825cM1wuzoTk=",
        version = "v0.3.2",
    )
    go_repository(
        name = "com_github_oklog_run",
        importpath = "github.com/oklog/run",
        sum = "h1:Ru7dDtJNOyC66gQ5dQmaCa0qIsAUFY3sFpK1Xk8igrw=",
        version = "v1.0.0",
    )

    go_repository(
        name = "com_github_oklog_ulid",
        importpath = "github.com/oklog/ulid",
        sum = "h1:EGfNDEx6MqHz8B3uNV6QAib1UR2Lm97sHi3ocA6ESJ4=",
        version = "v1.3.1",
    )
    go_repository(
        name = "com_github_olekukonko_tablewriter",
        importpath = "github.com/olekukonko/tablewriter",
        sum = "h1:P2Ga83D34wi1o9J6Wh1mRuqd4mF/x/lgBS7N7AbDhec=",
        version = "v0.0.5",
    )
    go_repository(
        name = "com_github_oneofone_xxhash",
        importpath = "github.com/OneOfOne/xxhash",
        sum = "h1:KMrpdQIwFcEqXDklaen+P1axHaj9BSKzvpUUfnHldSE=",
        version = "v1.2.2",
    )
    go_repository(
        name = "com_github_onsi_ginkgo",
        importpath = "github.com/onsi/ginkgo",
        sum = "h1:8xi0RTUf59SOSfEtZMvwTvXYMzG4gV23XVHOZiXNtnE=",
        version = "v1.16.5",
    )
    go_repository(
        name = "com_github_onsi_ginkgo_v2",
        importpath = "github.com/onsi/ginkgo/v2",
        sum = "h1:e/3Cwtogj0HA+25nMP1jCMDIf8RtRYbGwGGuBIFztkc=",
        version = "v2.1.3",
    )

    go_repository(
        name = "com_github_onsi_gomega",
        importpath = "github.com/onsi/gomega",
        sum = "h1:4ieX6qQjPP/BfC3mpsAtIGGlxTWPeA3Inl/7DtXw1tw=",
        version = "v1.19.0",
    )
    go_repository(
        name = "com_github_op_go_logging",
        importpath = "github.com/op/go-logging",
        sum = "h1:lDH9UUVJtmYCjyT0CI4q8xvlXPxeZ0gYCVvWbmPlp88=",
        version = "v0.0.0-20160315200505-970db520ece7",
    )

    go_repository(
        name = "com_github_openconfig_gnmi",
        importpath = "github.com/openconfig/gnmi",
        sum = "h1:a380JP+B7xlMbEQOlha1buKhzBPXFqgFXplyWCEIGEY=",
        version = "v0.0.0-20190823184014-89b2bf29312c",
    )
    go_repository(
        name = "com_github_openconfig_reference",
        importpath = "github.com/openconfig/reference",
        sum = "h1:yHCGAHg2zMaW8olLrqEt3SAHGcEx2aJPEQWMRCyravY=",
        version = "v0.0.0-20190727015836-8dfd928c9696",
    )
    go_repository(
        name = "com_github_opencontainers_runtime_spec",
        importpath = "github.com/opencontainers/runtime-spec",
        sum = "h1:UfAcuLBJB9Coz72x1hgl8O5RVzTdNiaglX6v2DM6FI0=",
        version = "v1.0.2",
    )

    go_repository(
        name = "com_github_opentracing_basictracer_go",
        importpath = "github.com/opentracing/basictracer-go",
        sum = "h1:YyUAhaEfjoWXclZVJ9sGoNct7j4TVk7lZWlQw5UXuoo=",
        version = "v1.0.0",
    )
    go_repository(
        name = "com_github_opentracing_contrib_go_observer",
        importpath = "github.com/opentracing-contrib/go-observer",
        sum = "h1:lM6RxxfUMrYL/f8bWEUqdXrANWtrL7Nndbm9iFN0DlU=",
        version = "v0.0.0-20170622124052-a52f23424492",
    )

    go_repository(
        name = "com_github_opentracing_opentracing_go",
        importpath = "github.com/opentracing/opentracing-go",
        sum = "h1:uEJPy/1a5RIPAJ0Ov+OIO8OxWu77jEv+1B0VhjKrZUs=",
        version = "v1.2.0",
    )
    go_repository(
        name = "com_github_openzipkin_contrib_zipkin_go_opentracing",
        importpath = "github.com/openzipkin-contrib/zipkin-go-opentracing",
        sum = "h1:ZCnq+JUrvXcDVhX/xRolRBZifmabN1HcS1wrPSvxhrU=",
        version = "v0.4.5",
    )
    go_repository(
        name = "com_github_openzipkin_zipkin_go",
        importpath = "github.com/openzipkin/zipkin-go",
        sum = "h1:nY8Hti+WKaP0cRsSeQ026wU03QsM762XBeCXBb9NAWI=",
        version = "v0.2.2",
    )
    go_repository(
        name = "com_github_otiai10_copy",
        importpath = "github.com/otiai10/copy",
        sum = "h1:HvG945u96iNadPoG2/Ja2+AUJeW5YuFQMixq9yirC+k=",
        version = "v1.2.0",
    )
    go_repository(
        name = "com_github_otiai10_curr",
        importpath = "github.com/otiai10/curr",
        sum = "h1:TJIWdbX0B+kpNagQrjgq8bCMrbhiuX73M2XwgtDMoOI=",
        version = "v1.0.0",
    )
    go_repository(
        name = "com_github_otiai10_mint",
        importpath = "github.com/otiai10/mint",
        sum = "h1:BCmzIS3n71sGfHB5NMNDB3lHYPz8fWSkCAErHed//qc=",
        version = "v1.3.1",
    )

    go_repository(
        name = "com_github_pact_foundation_pact_go",
        importpath = "github.com/pact-foundation/pact-go",
        sum = "h1:OYkFijGHoZAYbOIb1LWXrwKQbMMRUv1oQ89blD2Mh2Q=",
        version = "v1.0.4",
    )
    go_repository(
        name = "com_github_pascaldekloe_goe",
        importpath = "github.com/pascaldekloe/goe",
        sum = "h1:Lgl0gzECD8GnQ5QCWA8o6BtfL6mDH5rQgM4/fX3avOs=",
        version = "v0.0.0-20180627143212-57f6aae5913c",
    )

    go_repository(
        name = "com_github_patrickmn_go_cache",
        importpath = "github.com/patrickmn/go-cache",
        sum = "h1:HRMgzkcYKYpi3C8ajMPV8OFXaaRUnok+kx1WdO15EQc=",
        version = "v2.1.0+incompatible",
    )
    go_repository(
        name = "com_github_paulbellamy_ratecounter",
        importpath = "github.com/paulbellamy/ratecounter",
        sum = "h1:2L/RhJq+HA8gBQImDXtLPrDXK5qAj6ozWVK/zFXVJGs=",
        version = "v0.2.0",
    )
    go_repository(
        name = "com_github_pbnjay_memory",
        importpath = "github.com/pbnjay/memory",
        sum = "h1:onHthvaw9LFnH4t2DcNVpwGmV9E1BkGknEliJkfwQj0=",
        version = "v0.0.0-20210728143218-7b4eea64cf58",
    )

    go_repository(
        name = "com_github_pborman_uuid",
        importpath = "github.com/pborman/uuid",
        sum = "h1:+ZZIw58t/ozdjRaXh/3awHfmWRbzYxJoAdNJxe/3pvw=",
        version = "v1.2.1",
    )
    go_repository(
        name = "com_github_pelletier_go_toml",
        importpath = "github.com/pelletier/go-toml",
        sum = "h1:T5zMGML61Wp+FlcbWjRDT7yAxhJNAiPPLOFECq181zc=",
        version = "v1.2.0",
    )
    go_repository(
        name = "com_github_performancecopilot_speed",
        importpath = "github.com/performancecopilot/speed",
        sum = "h1:2WnRzIquHa5QxaJKShDkLM+sc0JPuwhXzK8OYOyt3Vg=",
        version = "v3.0.0+incompatible",
    )

    go_repository(
        name = "com_github_peterbourgon_diskv",
        importpath = "github.com/peterbourgon/diskv",
        sum = "h1:UBdAOUP5p4RWqPBg048CAvpKN+vxiaj6gdUUzhl4XmI=",
        version = "v2.0.1+incompatible",
    )

    go_repository(
        name = "com_github_peterh_liner",
        importpath = "github.com/peterh/liner",
        sum = "h1:w/UPXyl5GfahFxcTOz2j9wCIHNI+pUPr2laqpojKNCg=",
        version = "v1.2.0",
    )

    go_repository(
        name = "com_github_philhofer_fwd",
        importpath = "github.com/philhofer/fwd",
        sum = "h1:UbZqGr5Y38ApvM/V/jEljVxwocdweyH+vmYvRPBnbqQ=",
        version = "v1.0.0",
    )

    go_repository(
        name = "com_github_pierrec_lz4",
        importpath = "github.com/pierrec/lz4",
        sum = "h1:mFe7ttWaflA46Mhqh+jUfjp2qTbPYxLB2/OyBppH9dg=",
        version = "v2.4.1+incompatible",
    )
    go_repository(
        name = "com_github_pkg_diff",
        importpath = "github.com/pkg/diff",
        sum = "h1:aoZm08cpOy4WuID//EZDgcC4zIxODThtZNPirFr42+A=",
        version = "v0.0.0-20210226163009-20ebb0f2a09e",
    )

    go_repository(
        name = "com_github_pkg_errors",
        importpath = "github.com/pkg/errors",
        sum = "h1:FEBLx1zS214owpjy7qsBeixbURkuhQAwrK5UwLGTwt4=",
        version = "v0.9.1",
    )
    go_repository(
        name = "com_github_pkg_profile",
        importpath = "github.com/pkg/profile",
        sum = "h1:042Buzk+NhDI+DeSAA62RwJL8VAuZUMQZUjCsRz1Mug=",
        version = "v1.5.0",
    )

    go_repository(
        name = "com_github_pkg_term",
        importpath = "github.com/pkg/term",
        sum = "h1:tFwafIEMf0B7NlcxV/zJ6leBIa81D3hgGSgsE5hCkOQ=",
        version = "v0.0.0-20180730021639-bffc007b7fd5",
    )
    go_repository(
        name = "com_github_pmezard_go_difflib",
        importpath = "github.com/pmezard/go-difflib",
        sum = "h1:4DBwDE0NGyQoBHbLQYPwSUPoCMWR5BEzIk/f1lZbAQM=",
        version = "v1.0.0",
    )
    go_repository(
        name = "com_github_posener_complete",
        importpath = "github.com/posener/complete",
        sum = "h1:ccV59UEOTzVDnDUEFdT95ZzHVZ+5+158q8+SJb2QV5w=",
        version = "v1.1.1",
    )

    go_repository(
        name = "com_github_prometheus_client_golang",
        importpath = "github.com/prometheus/client_golang",
        sum = "h1:51L9cDoUHVrXx4zWYlcLQIZ+d+VXHgqnYKkIuq4g/34=",
        version = "v1.12.2",
    )
    go_repository(
        name = "com_github_prometheus_client_model",
        importpath = "github.com/prometheus/client_model",
        sum = "h1:uq5h0d+GuxiXLJLNABMgp2qUWDPiLvgCzz2dUR+/W/M=",
        version = "v0.2.0",
    )
    go_repository(
        name = "com_github_prometheus_common",
        importpath = "github.com/prometheus/common",
        sum = "h1:Eyr+Pw2VymWejHqCugNaQXkAi6KayVNxaHeu6khmFBE=",
        version = "v0.35.0",
    )
    go_repository(
        name = "com_github_prometheus_procfs",
        importpath = "github.com/prometheus/procfs",
        sum = "h1:4jVXhlkAyzOScmCkXBTOLRLTz8EeU+eyjrwB/EPq0VU=",
        version = "v0.7.3",
    )
    go_repository(
        name = "com_github_prometheus_prom2json",
        importpath = "github.com/prometheus/prom2json",
        sum = "h1:BlqrtbT9lLH3ZsOVhXPsHzFrApCTKRifB7gjJuypu6Y=",
        version = "v1.3.0",
    )

    go_repository(
        name = "com_github_prometheus_tsdb",
        importpath = "github.com/prometheus/tsdb",
        sum = "h1:If5rVCMTp6W2SiRAQFlbpJNgVlgMEd+U2GZckwK38ic=",
        version = "v0.10.0",
    )
    go_repository(
        name = "com_github_protolambda_go_kzg",
        importpath = "github.com/protolambda/go-kzg",
        sum = "h1:lkbqhxyUcDtzxqylImpylMUCkigRLQ4791yn6OLy2/g=",
        version = "v0.0.0-20220220065500-36404333406f",
    )
    go_repository(
        name = "com_github_protolambda_ztyp",
        importpath = "github.com/protolambda/ztyp",
        sum = "h1:+rfw75/Zh8EopNlG652TGDXlLgJflj6XWxJ9yCVpJws=",
        version = "v0.2.1",
    )

    go_repository(
        name = "com_github_prysmaticlabs_go_bitfield",
        importpath = "github.com/prysmaticlabs/go-bitfield",
        sum = "h1:0tVE4tdWQK9ZpYygoV7+vS6QkDvQVySboMVEIxBJmXw=",
        version = "v0.0.0-20210809151128-385d8c5e3fb7",
    )
    go_repository(
        name = "com_github_prysmaticlabs_gohashtree",
        importpath = "github.com/prysmaticlabs/gohashtree",
        sum = "h1:hk5ZsDQuSkyUMhTd55qB396P1+dtyIKiSwMmYE/hyEU=",
        version = "v0.0.2-alpha",
    )

    go_repository(
        name = "com_github_prysmaticlabs_prombbolt",
        importpath = "github.com/prysmaticlabs/prombbolt",
        sum = "h1:9PHRCuO/VN0s9k+RmLykho7AjDxblNYI5bYKed16NPU=",
        version = "v0.0.0-20210126082820-9b7adba6db7c",
    )
    go_repository(
        name = "com_github_prysmaticlabs_protoc_gen_go_cast",
        importpath = "github.com/prysmaticlabs/protoc-gen-go-cast",
        sum = "h1:+jhXLjEYVW4qU2z5SOxlxN+Hv/A9FDf0HpfDurfMEz0=",
        version = "v0.0.0-20211014160335-757fae4f38c6",
    )

    go_repository(
        name = "com_github_puerkitobio_purell",
        importpath = "github.com/PuerkitoBio/purell",
        sum = "h1:0GoNN3taZV6QI81IXgCbxMyEaJDXMSIjArYBCYzVVvs=",
        version = "v1.0.0",
    )
    go_repository(
        name = "com_github_puerkitobio_urlesc",
        importpath = "github.com/PuerkitoBio/urlesc",
        sum = "h1:JCHLVE3B+kJde7bIEo5N4J+ZbLhp0J1Fs+ulyRws4gE=",
        version = "v0.0.0-20160726150825-5bd2802263f2",
    )
    go_repository(
        name = "com_github_r3labs_sse",
        importpath = "github.com/r3labs/sse",
        sum = "h1:zAsgcP8MhzAbhMnB1QQ2O7ZhWYVGYSR2iVcjzQuPV+o=",
        version = "v0.0.0-20210224172625-26fe804710bc",
    )
    go_repository(
        name = "com_github_raulk_clock",
        importpath = "github.com/raulk/clock",
        sum = "h1:dpb29+UKMbLqiU/jqIJptgLR1nn23HLgMY0sTCDza5Y=",
        version = "v1.1.0",
    )
    go_repository(
        name = "com_github_raulk_go_watchdog",
        importpath = "github.com/raulk/go-watchdog",
        sum = "h1:konN75pw2BMmZ+AfuAm5rtFsWcJpKF3m02rKituuXNo=",
        version = "v1.2.0",
    )

    go_repository(
        name = "com_github_rcrowley_go_metrics",
        importpath = "github.com/rcrowley/go-metrics",
        sum = "h1:dY6ETXrvDG7Sa4vE8ZQG4yqWg6UnOcbqTAahkV813vQ=",
        version = "v0.0.0-20190826022208-cac0b30c2563",
    )

    go_repository(
        name = "com_github_retailnext_hllpp",
        importpath = "github.com/retailnext/hllpp",
        sum = "h1:RnWNS9Hlm8BIkjr6wx8li5abe0fr73jljLycdfemTp0=",
        version = "v1.0.1-0.20180308014038-101a6d2f8b52",
    )
    go_repository(
        name = "com_github_rivo_tview",
        importpath = "github.com/rivo/tview",
        sum = "h1:rqaqSUdaW+OBbjnsrOoiaJv43mSRARuvsAuirmdxu7E=",
        version = "v0.0.0-20200712113419-c65badfc3d92",
    )
    go_repository(
        name = "com_github_rivo_uniseg",
        importpath = "github.com/rivo/uniseg",
        sum = "h1:+2KBaVoUmb9XzDsrx/Ct0W/EYOSFf/nWTauy++DprtY=",
        version = "v0.1.0",
    )

    go_repository(
        name = "com_github_rjeczalik_notify",
        importpath = "github.com/rjeczalik/notify",
        sum = "h1:CLCKso/QK1snAlnhNR/CNvNiFU2saUtjV0bx3EwNeCE=",
        version = "v0.9.1",
    )

    go_repository(
        name = "com_github_rogpeppe_fastuuid",
        importpath = "github.com/rogpeppe/fastuuid",
        sum = "h1:Ppwyp6VYCF1nvBTXL3trRso7mXMlRrw9ooo375wvi2s=",
        version = "v1.2.0",
    )
    go_repository(
        name = "com_github_rogpeppe_go_internal",
        importpath = "github.com/rogpeppe/go-internal",
        sum = "h1:FCbCCtXNOY3UtUuHUYaghJg4y7Fd14rXifAYUAtL9R8=",
        version = "v1.8.0",
    )

    go_repository(
        name = "com_github_rs_cors",
        importpath = "github.com/rs/cors",
        sum = "h1:+88SsELBHx5r+hZ8TCkggzSstaWNbDvThkVK8H6f9ik=",
        version = "v1.7.0",
    )

    go_repository(
        name = "com_github_russross_blackfriday",
        importpath = "github.com/russross/blackfriday",
        sum = "h1:HyvC0ARfnZBqnXwABFeSZHpKvJHJJfPz81GNueLj0oo=",
        version = "v1.5.2",
    )

    go_repository(
        name = "com_github_russross_blackfriday_v2",
        importpath = "github.com/russross/blackfriday/v2",
        sum = "h1:JIOH55/0cWyOuilr9/qlrm0BSXldqnqwMsf35Ld67mk=",
        version = "v2.1.0",
    )
    go_repository(
        name = "com_github_ryanuber_columnize",
        importpath = "github.com/ryanuber/columnize",
        sum = "h1:UFr9zpz4xgTnIE5yIMtWAMngCdZ9p/+q6lTbgelo80M=",
        version = "v0.0.0-20160712163229-9b3edd62028f",
    )
    go_repository(
        name = "com_github_samuel_go_zookeeper",
        importpath = "github.com/samuel/go-zookeeper",
        sum = "h1:p3Vo3i64TCLY7gIfzeQaUJ+kppEO5WQG3cL8iE8tGHU=",
        version = "v0.0.0-20190923202752-2cc03de413da",
    )

    go_repository(
        name = "com_github_satori_go_uuid",
        importpath = "github.com/satori/go.uuid",
        sum = "h1:0uYX9dsZ2yD7q2RtLRtPSdGDWzjeM3TbMJP9utgA0ww=",
        version = "v1.2.0",
    )

    go_repository(
        name = "com_github_schollz_progressbar_v3",
        importpath = "github.com/schollz/progressbar/v3",
        sum = "h1:nMinx+JaEm/zJz4cEyClQeAw5rsYSB5th3xv+5lV6Vg=",
        version = "v3.3.4",
    )
    go_repository(
        name = "com_github_sean_seed",
        importpath = "github.com/sean-/seed",
        sum = "h1:nn5Wsu0esKSJiIVhscUtVbo7ada43DJhG55ua/hjS5I=",
        version = "v0.0.0-20170313163322-e2103e2c3529",
    )
    go_repository(
        name = "com_github_segmentio_kafka_go",
        importpath = "github.com/segmentio/kafka-go",
        sum = "h1:HtCSf6B4gN/87yc5qTl7WsxPKQIIGXLPPM1bMCPOsoY=",
        version = "v0.2.0",
    )

    go_repository(
        name = "com_github_sergi_go_diff",
        importpath = "github.com/sergi/go-diff",
        sum = "h1:Kpca3qRNrduNnOQeazBd0ysaKrUJiIuISHxogkT9RPQ=",
        version = "v1.0.0",
    )

    go_repository(
        name = "com_github_shirou_gopsutil",
        importpath = "github.com/shirou/gopsutil",
        sum = "h1:Bn1aCHHRnjv4Bl16T8rcaFjYSrGrIZvpiGO6P3Q4GpU=",
        version = "v3.21.4-0.20210419000835-c7a38de76ee5+incompatible",
    )
    go_repository(
        name = "com_github_shopify_sarama",
        importpath = "github.com/Shopify/sarama",
        sum = "h1:3jnfWKD7gVwbB1KSy/lE0szA9duPuSFLViK0o/d3DgA=",
        version = "v1.26.1",
    )
    go_repository(
        name = "com_github_shopify_toxiproxy",
        importpath = "github.com/Shopify/toxiproxy",
        sum = "h1:TKdv8HiTLgE5wdJuEML90aBgNWsokNbMijUGhmcoBJc=",
        version = "v2.1.4+incompatible",
    )
    go_repository(
        name = "com_github_shurcool_component",
        importpath = "github.com/shurcooL/component",
        sum = "h1:Fth6mevc5rX7glNLpbAMJnqKlfIkcTjZCSHEeqvKbcI=",
        version = "v0.0.0-20170202220835-f88ec8f54cc4",
    )
    go_repository(
        name = "com_github_shurcool_events",
        importpath = "github.com/shurcooL/events",
        sum = "h1:vabduItPAIz9px5iryD5peyx7O3Ya8TBThapgXim98o=",
        version = "v0.0.0-20181021180414-410e4ca65f48",
    )
    go_repository(
        name = "com_github_shurcool_github_flavored_markdown",
        importpath = "github.com/shurcooL/github_flavored_markdown",
        sum = "h1:qb9IthCFBmROJ6YBS31BEMeSYjOscSiG+EO+JVNTz64=",
        version = "v0.0.0-20181002035957-2122de532470",
    )
    go_repository(
        name = "com_github_shurcool_go",
        importpath = "github.com/shurcooL/go",
        sum = "h1:MZM7FHLqUHYI0Y/mQAt3d2aYa0SiNms/hFqC9qJYolM=",
        version = "v0.0.0-20180423040247-9e1955d9fb6e",
    )
    go_repository(
        name = "com_github_shurcool_go_goon",
        importpath = "github.com/shurcooL/go-goon",
        sum = "h1:llrF3Fs4018ePo4+G/HV/uQUqEI1HMDjCeOf2V6puPc=",
        version = "v0.0.0-20170922171312-37c2f522c041",
    )
    go_repository(
        name = "com_github_shurcool_gofontwoff",
        importpath = "github.com/shurcooL/gofontwoff",
        sum = "h1:Yoy/IzG4lULT6qZg62sVC+qyBL8DQkmD2zv6i7OImrc=",
        version = "v0.0.0-20180329035133-29b52fc0a18d",
    )
    go_repository(
        name = "com_github_shurcool_gopherjslib",
        importpath = "github.com/shurcooL/gopherjslib",
        sum = "h1:UOk+nlt1BJtTcH15CT7iNO7YVWTfTv/DNwEAQHLIaDQ=",
        version = "v0.0.0-20160914041154-feb6d3990c2c",
    )
    go_repository(
        name = "com_github_shurcool_highlight_diff",
        importpath = "github.com/shurcooL/highlight_diff",
        sum = "h1:vYEG87HxbU6dXj5npkeulCS96Dtz5xg3jcfCgpcvbIw=",
        version = "v0.0.0-20170515013008-09bb4053de1b",
    )
    go_repository(
        name = "com_github_shurcool_highlight_go",
        importpath = "github.com/shurcooL/highlight_go",
        sum = "h1:7pDq9pAMCQgRohFmd25X8hIH8VxmT3TaDm+r9LHxgBk=",
        version = "v0.0.0-20181028180052-98c3abbbae20",
    )
    go_repository(
        name = "com_github_shurcool_home",
        importpath = "github.com/shurcooL/home",
        sum = "h1:MPblCbqA5+z6XARjScMfz1TqtJC7TuTRj0U9VqIBs6k=",
        version = "v0.0.0-20181020052607-80b7ffcb30f9",
    )
    go_repository(
        name = "com_github_shurcool_htmlg",
        importpath = "github.com/shurcooL/htmlg",
        sum = "h1:crYRwvwjdVh1biHzzciFHe8DrZcYrVcZFlJtykhRctg=",
        version = "v0.0.0-20170918183704-d01228ac9e50",
    )
    go_repository(
        name = "com_github_shurcool_httperror",
        importpath = "github.com/shurcooL/httperror",
        sum = "h1:eHRtZoIi6n9Wo1uR+RU44C247msLWwyA89hVKwRLkMk=",
        version = "v0.0.0-20170206035902-86b7830d14cc",
    )
    go_repository(
        name = "com_github_shurcool_httpfs",
        importpath = "github.com/shurcooL/httpfs",
        sum = "h1:SWV2fHctRpRrp49VXJ6UZja7gU9QLHwRpIPBN89SKEo=",
        version = "v0.0.0-20171119174359-809beceb2371",
    )
    go_repository(
        name = "com_github_shurcool_httpgzip",
        importpath = "github.com/shurcooL/httpgzip",
        sum = "h1:fxoFD0in0/CBzXoyNhMTjvBZYW6ilSnTw7N7y/8vkmM=",
        version = "v0.0.0-20180522190206-b1c53ac65af9",
    )
    go_repository(
        name = "com_github_shurcool_issues",
        importpath = "github.com/shurcooL/issues",
        sum = "h1:T4wuULTrzCKMFlg3HmKHgXAF8oStFb/+lOIupLV2v+o=",
        version = "v0.0.0-20181008053335-6292fdc1e191",
    )
    go_repository(
        name = "com_github_shurcool_issuesapp",
        importpath = "github.com/shurcooL/issuesapp",
        sum = "h1:Y+TeIabU8sJD10Qwd/zMty2/LEaT9GNDaA6nyZf+jgo=",
        version = "v0.0.0-20180602232740-048589ce2241",
    )
    go_repository(
        name = "com_github_shurcool_notifications",
        importpath = "github.com/shurcooL/notifications",
        sum = "h1:TQVQrsyNaimGwF7bIhzoVC9QkKm4KsWd8cECGzFx8gI=",
        version = "v0.0.0-20181007000457-627ab5aea122",
    )
    go_repository(
        name = "com_github_shurcool_octicon",
        importpath = "github.com/shurcooL/octicon",
        sum = "h1:bu666BQci+y4S0tVRVjsHUeRon6vUXmsGBwdowgMrg4=",
        version = "v0.0.0-20181028054416-fa4f57f9efb2",
    )
    go_repository(
        name = "com_github_shurcool_reactions",
        importpath = "github.com/shurcooL/reactions",
        sum = "h1:LneqU9PHDsg/AkPDU3AkqMxnMYL+imaqkpflHu73us8=",
        version = "v0.0.0-20181006231557-f2e0b4ca5b82",
    )

    go_repository(
        name = "com_github_shurcool_sanitized_anchor_name",
        importpath = "github.com/shurcooL/sanitized_anchor_name",
        sum = "h1:PdmoCO6wvbs+7yrJyMORt4/BmY5IYyJwS/kOiWx8mHo=",
        version = "v1.0.0",
    )
    go_repository(
        name = "com_github_shurcool_users",
        importpath = "github.com/shurcooL/users",
        sum = "h1:YGaxtkYjb8mnTvtufv2LKLwCQu2/C7qFB7UtrOlTWOY=",
        version = "v0.0.0-20180125191416-49c67e49c537",
    )
    go_repository(
        name = "com_github_shurcool_webdavfs",
        importpath = "github.com/shurcooL/webdavfs",
        sum = "h1:JtcyT0rk/9PKOdnKQzuDR+FSjh7SGtJwpgVpfZBRKlQ=",
        version = "v0.0.0-20170829043945-18c3829fa133",
    )

    go_repository(
        name = "com_github_sirupsen_logrus",
        importpath = "github.com/sirupsen/logrus",
        sum = "h1:dJKuHgqk1NNQlqoA6BTlM1Wf9DOH3NBjQyu0h9+AZZE=",
        version = "v1.8.1",
    )

    go_repository(
        name = "com_github_smartystreets_assertions",
        importpath = "github.com/smartystreets/assertions",
        sum = "h1:zE9ykElWQ6/NYmHa3jpm/yHnI4xSofP+UP6SpjHcSeM=",
        version = "v0.0.0-20180927180507-b2de0cb4f26d",
    )
    go_repository(
        name = "com_github_smartystreets_goconvey",
        importpath = "github.com/smartystreets/goconvey",
        sum = "h1:fv0U8FUIMPNf1L9lnHLvLhgicrIVChEkdzIKYqbNC9s=",
        version = "v1.6.4",
    )
    go_repository(
        name = "com_github_smola_gocompat",
        importpath = "github.com/smola/gocompat",
        sum = "h1:6b1oIMlUXIpz//VKEDzPVBK8KG7beVwmHIUEBIs/Pns=",
        version = "v0.2.0",
    )
    go_repository(
        name = "com_github_soheilhy_cmux",
        importpath = "github.com/soheilhy/cmux",
        sum = "h1:0HKaf1o97UwFjHH9o5XsHUOF+tqmdA7KEzXLpiyaw0E=",
        version = "v0.1.4",
    )
    go_repository(
        name = "com_github_sony_gobreaker",
        importpath = "github.com/sony/gobreaker",
        sum = "h1:oMnRNZXX5j85zso6xCPRNPtmAycat+WcoKbklScLDgQ=",
        version = "v0.4.1",
    )
    go_repository(
        name = "com_github_sourcegraph_annotate",
        importpath = "github.com/sourcegraph/annotate",
        sum = "h1:yKm7XZV6j9Ev6lojP2XaIshpT4ymkqhMeSghO5Ps00E=",
        version = "v0.0.0-20160123013949-f4cad6c6324d",
    )
    go_repository(
        name = "com_github_sourcegraph_syntaxhighlight",
        importpath = "github.com/sourcegraph/syntaxhighlight",
        sum = "h1:qpG93cPwA5f7s/ZPBJnGOYQNK/vKsaDaseuKT5Asee8=",
        version = "v0.0.0-20170531221838-bd320f5d308e",
    )

    go_repository(
        name = "com_github_spacemonkeygo_openssl",
        importpath = "github.com/spacemonkeygo/openssl",
        sum = "h1:/eS3yfGjQKG+9kayBkj0ip1BGhq6zJ3eaVksphxAaek=",
        version = "v0.0.0-20181017203307-c2dcc5cca94a",
    )
    go_repository(
        name = "com_github_spacemonkeygo_spacelog",
        importpath = "github.com/spacemonkeygo/spacelog",
        sum = "h1:RC6RW7j+1+HkWaX/Yh71Ee5ZHaHYt7ZP4sQgUrm6cDU=",
        version = "v0.0.0-20180420211403-2296661a0572",
    )

    go_repository(
        name = "com_github_spaolacci_murmur3",
        importpath = "github.com/spaolacci/murmur3",
        sum = "h1:7c1g84S4BPRrfL5Xrdp6fOJ206sU9y293DDHaoy0bLI=",
        version = "v1.1.0",
    )
    go_repository(
        name = "com_github_spf13_afero",
        importpath = "github.com/spf13/afero",
        sum = "h1:5jhuqJyZCZf2JRofRvN/nIFgIWNzPa3/Vz8mYylgbWc=",
        version = "v1.2.2",
    )
    go_repository(
        name = "com_github_spf13_cast",
        importpath = "github.com/spf13/cast",
        sum = "h1:oget//CVOEoFewqQxwr0Ej5yjygnqGkvggSE/gB35Q8=",
        version = "v1.3.0",
    )

    go_repository(
        name = "com_github_spf13_cobra",
        importpath = "github.com/spf13/cobra",
        sum = "h1:O63eWlXlvyw4YdsuatjRIU6emvJ2fqz+PTdMEoxIT2s=",
        version = "v1.0.1-0.20201006035406-b97b5ead31f7",
    )
    go_repository(
        name = "com_github_spf13_jwalterweatherman",
        importpath = "github.com/spf13/jwalterweatherman",
        sum = "h1:XHEdyB+EcvlqZamSM4ZOMGlc93t6AcsBEu9Gc1vn7yk=",
        version = "v1.0.0",
    )

    go_repository(
        name = "com_github_spf13_pflag",
        importpath = "github.com/spf13/pflag",
        sum = "h1:iy+VFUOCP1a+8yFto/drg2CJ5u0yRoB7fZw3DKv/JXA=",
        version = "v1.0.5",
    )
    go_repository(
        name = "com_github_spf13_viper",
        importpath = "github.com/spf13/viper",
        sum = "h1:xVKxvI7ouOI5I+U9s2eeiUfMaWBVoXA3AWskkrqK0VM=",
        version = "v1.7.0",
    )
    go_repository(
        name = "com_github_src_d_envconfig",
        importpath = "github.com/src-d/envconfig",
        sum = "h1:/AJi6DtjFhZKNx3OB2qMsq7y4yT5//AeSZIe7rk+PX8=",
        version = "v1.0.0",
    )
    go_repository(
        name = "com_github_stackexchange_wmi",
        importpath = "github.com/StackExchange/wmi",
        sum = "h1:5sXbqlSomvdjlRbWyNqkPsJ3Fg+tQZCbgeX1VGljbQY=",
        version = "v0.0.0-20210224194228-fe8f1750fd46",
    )
    go_repository(
        name = "com_github_status_im_keycard_go",
        importpath = "github.com/status-im/keycard-go",
        sum = "h1:Oo2KZNP70KE0+IUJSidPj/BFS/RXNHmKIJOdckzml2E=",
        version = "v0.0.0-20200402102358-957c09536969",
    )

    go_repository(
        name = "com_github_streadway_amqp",
        importpath = "github.com/streadway/amqp",
        sum = "h1:WhxRHzgeVGETMlmVfqhRn8RIeeNoPr2Czh33I4Zdccw=",
        version = "v0.0.0-20190827072141-edfb9018d271",
    )
    go_repository(
        name = "com_github_streadway_handy",
        importpath = "github.com/streadway/handy",
        sum = "h1:AhmOdSHeswKHBjhsLs/7+1voOxT+LLrSk/Nxvk35fug=",
        version = "v0.0.0-20190108123426-d5acb3125c2a",
    )

    go_repository(
        name = "com_github_stretchr_objx",
        importpath = "github.com/stretchr/objx",
        sum = "h1:2vfRuCMp5sSVIDSqO8oNnWJq7mPa6KVP3iPIwFBuy8A=",
        version = "v0.1.1",
    )
    go_repository(
        name = "com_github_stretchr_testify",
        importpath = "github.com/stretchr/testify",
        sum = "h1:4jaiDzPyXQvSd7D0EjG45355tLlV3VOECpq10pLC+8s=",
        version = "v1.7.2",
    )

    go_repository(
        name = "com_github_subosito_gotenv",
        importpath = "github.com/subosito/gotenv",
        sum = "h1:Slr1R9HxAlEKefgq5jn9U+DnETlIUa6HfgEzj0g5d7s=",
        version = "v1.2.0",
    )
    http_archive(
        name = "com_github_supranational_blst",
        urls = [
            "https://github.com/supranational/blst/archive/61758ce4e1d18e6929658ac3a29fa39ad91cd294.tar.gz",
        ],
        strip_prefix = "blst-61758ce4e1d18e6929658ac3a29fa39ad91cd294",
        build_file = "//third_party:blst/blst.BUILD",
        sha256 = "acc022ddcf6181f8f402365d6382ea66c4352a10fe5490defd53b0db89739c42",
    )
    go_repository(
        name = "com_github_syndtr_goleveldb",
        importpath = "github.com/syndtr/goleveldb",
        sum = "h1:1ur3QoCqvE5fl+nylMaIr9PVV1w343YRDtsy+Rwu7XI=",
        version = "v1.0.1-0.20220614013038-64ee5596c38a",
    )
    go_repository(
        name = "com_github_tarm_serial",
        importpath = "github.com/tarm/serial",
        sum = "h1:UyzmZLoiDWMRywV4DUYb9Fbt8uiOSooupjTq10vpvnU=",
        version = "v0.0.0-20180830185346-98f6abe2eb07",
    )

    go_repository(
        name = "com_github_templexxx_cpufeat",
        importpath = "github.com/templexxx/cpufeat",
        sum = "h1:89CEmDvlq/F7SJEOqkIdNDGJXrQIhuIx9D2DBXjavSU=",
        version = "v0.0.0-20180724012125-cef66df7f161",
    )
    go_repository(
        name = "com_github_templexxx_xor",
        importpath = "github.com/templexxx/xor",
        sum = "h1:fj5tQ8acgNUr6O8LEplsxDhUIe2573iLkJc+PqnzZTI=",
        version = "v0.0.0-20191217153810-f85b25db303b",
    )
    go_repository(
        name = "com_github_tenntenn_modver",
        importpath = "github.com/tenntenn/modver",
        sum = "h1:2klLppGhDgzJrScMpkj9Ujy3rXPUspSjAcev9tSEBgA=",
        version = "v1.0.1",
    )
    go_repository(
        name = "com_github_tenntenn_text_transform",
        importpath = "github.com/tenntenn/text/transform",
        sum = "h1:f+jULpRQGxTSkNYKJ51yaw6ChIqO+Je8UqsTKN/cDag=",
        version = "v0.0.0-20200319021203-7eef512accb3",
    )

    go_repository(
        name = "com_github_thomaso_mirodin_intmath",
        importpath = "github.com/thomaso-mirodin/intmath",
        sum = "h1:cR8/SYRgyQCt5cNCMniB/ZScMkhI9nk8U5C7SbISXjo=",
        version = "v0.0.0-20160323211736-5dc6d854e46e",
    )

    go_repository(
        name = "com_github_tinylib_msgp",
        importpath = "github.com/tinylib/msgp",
        sum = "h1:DfdQrzQa7Yh2es9SuLkixqxuXS2SxsdYn0KbdrOGWD8=",
        version = "v1.0.2",
    )
    go_repository(
        name = "com_github_tjfoc_gmsm",
        importpath = "github.com/tjfoc/gmsm",
        sum = "h1:i7c6Za/IlgBvnGxYpfD7L3TGuaS+v6oGcgq+J9/ecEA=",
        version = "v1.3.0",
    )
    go_repository(
        name = "com_github_tklauser_go_sysconf",
        importpath = "github.com/tklauser/go-sysconf",
        sum = "h1:uu3Xl4nkLzQfXNsWn15rPc/HQCJKObbt1dKJeWp3vU4=",
        version = "v0.3.5",
    )
    go_repository(
        name = "com_github_tklauser_numcpus",
        importpath = "github.com/tklauser/numcpus",
        sum = "h1:oyhllyrScuYI6g+h/zUvNXNp1wy7x8qQy3t/piefldA=",
        version = "v0.2.2",
    )

    go_repository(
        name = "com_github_tmc_grpc_websocket_proxy",
        importpath = "github.com/tmc/grpc-websocket-proxy",
        sum = "h1:LnC5Kc/wtumK+WB441p7ynQJzVuNRJiqddSIE3IlSEQ=",
        version = "v0.0.0-20190109142713-0ad062ec5ee5",
    )

    go_repository(
        name = "com_github_trailofbits_go_mutexasserts",
        importpath = "github.com/trailofbits/go-mutexasserts",
        sum = "h1:8LRP+2JK8piIUU16ZDgWDXwjJcuJNTtCzadjTZj8Jf0=",
        version = "v0.0.0-20200708152505-19999e7d3cef",
    )
    go_repository(
        name = "com_github_twitchtv_twirp",
        importpath = "github.com/twitchtv/twirp",
        sum = "h1:3fNSDoSPyq+fTrifIvGue9XM/tptzuhiGY83rxPVNUg=",
        version = "v7.1.0+incompatible",
    )
    go_repository(
        name = "com_github_tyler_smith_go_bip39",
        importpath = "github.com/tyler-smith/go-bip39",
        sum = "h1:5eUemwrMargf3BSLRRCalXT93Ns6pQJIjYQN2nyfOP8=",
        version = "v1.1.0",
    )

    go_repository(
        name = "com_github_uber_jaeger_client_go",
        importpath = "github.com/uber/jaeger-client-go",
        sum = "h1:IxcNZ7WRY1Y3G4poYlx24szfsn/3LvK9QHCq9oQw8+U=",
        version = "v2.25.0+incompatible",
    )
    go_repository(
        name = "com_github_ugorji_go_codec",
        importpath = "github.com/ugorji/go/codec",
        sum = "h1:3SVOIvH7Ae1KRYyQWRjXWJEA9sS/c/pjvH++55Gr648=",
        version = "v0.0.0-20181204163529-d75b2dcb6bc8",
    )

    go_repository(
        name = "com_github_urfave_cli",
        importpath = "github.com/urfave/cli",
        sum = "h1:gsqYFH8bb9ekPA12kRo0hfjngWQjkJPlN9R0N78BoUo=",
        version = "v1.22.2",
    )
    go_repository(
        name = "com_github_urfave_cli_v2",
        importpath = "github.com/urfave/cli/v2",
        sum = "h1:x3p8awjp/2arX+Nl/G2040AZpOCHS/eMJJ1/a+mye4Y=",
        version = "v2.10.2",
    )
    go_repository(
        name = "com_github_uudashr_gocognit",
        importpath = "github.com/uudashr/gocognit",
        sum = "h1:rrSex7oHr3/pPLQ0xoWq108XMU8s678FJcQ+aSfOHa4=",
        version = "v1.0.5",
    )

    go_repository(
        name = "com_github_valyala_bytebufferpool",
        importpath = "github.com/valyala/bytebufferpool",
        sum = "h1:GqA5TC/0021Y/b9FG4Oi9Mr3q7XYx6KllzawFIhcdPw=",
        version = "v1.0.0",
    )
    go_repository(
        name = "com_github_valyala_fasttemplate",
        importpath = "github.com/valyala/fasttemplate",
        sum = "h1:TVEnxayobAdVkhQfrfes2IzOB6o+z4roRkPF52WA1u4=",
        version = "v1.2.1",
    )

    go_repository(
        name = "com_github_viant_assertly",
        importpath = "github.com/viant/assertly",
        sum = "h1:5x1GzBaRteIwTr5RAGFVG14uNeRFxVNbXPWrK2qAgpc=",
        version = "v0.4.8",
    )
    go_repository(
        name = "com_github_viant_toolbox",
        importpath = "github.com/viant/toolbox",
        sum = "h1:6TteTDQ68CjgcCe8wH3D3ZhUQQOJXMTbj/D9rkk2a1k=",
        version = "v0.24.0",
    )

    go_repository(
        name = "com_github_victoriametrics_fastcache",
        importpath = "github.com/VictoriaMetrics/fastcache",
        sum = "h1:C/3Oi3EiBCqufydp1neRZkqcwmEiuRT9c3fqvvgKm5o=",
        version = "v1.6.0",
    )
    go_repository(
        name = "com_github_vividcortex_gohistogram",
        importpath = "github.com/VividCortex/gohistogram",
        sum = "h1:6+hBz+qvs0JOrrNhhmR7lFxo5sINxBCGXrdtl/UvroE=",
        version = "v1.0.0",
    )

    go_repository(
        name = "com_github_wealdtech_go_bytesutil",
        importpath = "github.com/wealdtech/go-bytesutil",
        sum = "h1:ocEg3Ke2GkZ4vQw5lp46rmO+pfqCCTgq35gqOy8JKVc=",
        version = "v1.1.1",
    )

    go_repository(
        name = "com_github_wealdtech_go_eth2_types_v2",
        build_directives = [
            "gazelle:resolve go github.com/herumi/bls-eth-go-binary/bls @herumi_bls_eth_go_binary//:go_default_library",
        ],
        importpath = "github.com/wealdtech/go-eth2-types/v2",
        sum = "h1:tiA6T88M6XQIbrV5Zz53l1G5HtRERcxQfmET225V4Ls=",
        version = "v2.5.2",
    )
    go_repository(
        name = "com_github_wealdtech_go_eth2_util",
        importpath = "github.com/wealdtech/go-eth2-util",
        sum = "h1:2INPeOR35x5LdFFpSzyw954WzTD+DFyHe3yKlJnG5As=",
        version = "v1.6.3",
    )

    go_repository(
        name = "com_github_wealdtech_go_eth2_wallet_encryptor_keystorev4",
        importpath = "github.com/wealdtech/go-eth2-wallet-encryptor-keystorev4",
        sum = "h1:SxrDVSr+oXuT1x8kZt4uWqNCvv5xXEGV9zd7cuSrZS8=",
        version = "v1.1.3",
    )

    go_repository(
        name = "com_github_wealdtech_go_eth2_wallet_types_v2",
        importpath = "github.com/wealdtech/go-eth2-wallet-types/v2",
        sum = "h1:264/meVYWt1wFw6Mtn+xwkZkXjID42gNra4rycoiDXI=",
        version = "v2.8.2",
    )
    go_repository(
        name = "com_github_wercker_journalhook",
        importpath = "github.com/wercker/journalhook",
        sum = "h1:shC1HB1UogxN5Ech3Yqaaxj1X/P656PPCB4RbojIJqc=",
        version = "v0.0.0-20180428041537-5d0a5ae867b3",
    )

    go_repository(
        name = "com_github_whyrusleeping_mdns",
        importpath = "github.com/whyrusleeping/mdns",
        sum = "h1:Y1/FEOpaCpD21WxrmfeIYCFPuVPRCY2XZTWzTNHGw30=",
        version = "v0.0.0-20190826153040-b9b60ed33aa9",
    )

    go_repository(
        name = "com_github_whyrusleeping_multiaddr_filter",
        importpath = "github.com/whyrusleeping/multiaddr-filter",
        sum = "h1:E9S12nwJwEOXe2d6gT6qxdvqMnNq+VnSsKPgm2ZZNds=",
        version = "v0.0.0-20160516205228-e903e4adabd7",
    )
    go_repository(
        name = "com_github_whyrusleeping_timecache",
        importpath = "github.com/whyrusleeping/timecache",
        sum = "h1:lYbXeSvJi5zk5GLKVuid9TVjS9a0OmLIDKTfoZBL6Ow=",
        version = "v0.0.0-20160911033111-cfcb2f1abfee",
    )

    go_repository(
        name = "com_github_willf_bitset",
        importpath = "github.com/willf/bitset",
        sum = "h1:ekJIKh6+YbUIVt9DfNbkR5d6aFcFTLDRyJNAACURBg8=",
        version = "v1.1.3",
    )

    go_repository(
        name = "com_github_x_cray_logrus_prefixed_formatter",
        importpath = "github.com/x-cray/logrus-prefixed-formatter",
        sum = "h1:00txxvfBM9muc0jiLIEAkAcIMJzfthRT6usrui8uGmg=",
        version = "v0.5.2",
    )
    go_repository(
        name = "com_github_xdg_scram",
        importpath = "github.com/xdg/scram",
        sum = "h1:u40Z8hqBAAQyv+vATcGgV0YCnDjqSL7/q/JyPhhJSPk=",
        version = "v0.0.0-20180814205039-7eeb5667e42c",
    )
    go_repository(
        name = "com_github_xdg_stringprep",
        importpath = "github.com/xdg/stringprep",
        sum = "h1:d9X0esnoa3dFsV0FG35rAT0RIhYFlPq7MiP+DW89La0=",
        version = "v1.0.0",
    )
    go_repository(
        name = "com_github_xiang90_probing",
        importpath = "github.com/xiang90/probing",
        sum = "h1:eY9dn8+vbi4tKz5Qo6v2eYzo7kUS51QINcR5jNpbZS8=",
        version = "v0.0.0-20190116061207-43a291ad63a2",
    )

    go_repository(
        name = "com_github_xlab_treeprint",
        importpath = "github.com/xlab/treeprint",
        sum = "h1:YdYsPAZ2pC6Tow/nPZOPQ96O3hm/ToAkGsPLzedXERk=",
        version = "v0.0.0-20180616005107-d6fb6747feb6",
    )
    go_repository(
        name = "com_github_xordataexchange_crypt",
        importpath = "github.com/xordataexchange/crypt",
        sum = "h1:ESFSdwYZvkeru3RtdrYueztKhOBCSAAzS4Gf+k0tEow=",
        version = "v0.0.3-0.20170626215501-b2862e3d0a77",
    )
    go_repository(
        name = "com_github_xrash_smetrics",
        importpath = "github.com/xrash/smetrics",
        sum = "h1:bAn7/zixMGCfxrRTfdpNzjtPYqr8smhKouy9mxVdGPU=",
        version = "v0.0.0-20201216005158-039620a65673",
    )

    go_repository(
        name = "com_github_xtaci_kcp_go",
        importpath = "github.com/xtaci/kcp-go",
        sum = "h1:TN1uey3Raw0sTz0Fg8GkfM0uH3YwzhnZWQ1bABv5xAg=",
        version = "v5.4.20+incompatible",
    )
    go_repository(
        name = "com_github_xtaci_lossyconn",
        importpath = "github.com/xtaci/lossyconn",
        sum = "h1:J0GxkO96kL4WF+AIT3M4mfUVinOCPgf2uUWYFUzN0sM=",
        version = "v0.0.0-20190602105132-8df528c0c9ae",
    )
    go_repository(
        name = "com_github_yuin_goldmark",
        importpath = "github.com/yuin/goldmark",
        sum = "h1:/vn0k+RBvwlxEmP5E7SZMqNxPhfMVFEJiykr15/0XKM=",
        version = "v1.4.1",
    )

    go_repository(
        name = "com_google_cloud_go",
        importpath = "cloud.google.com/go",
        sum = "h1:Dg9iHVQfrhq82rUNu9ZxUDrJLaxFUe/HlCVaLyRruq8=",
        version = "v0.65.0",
    )

    go_repository(
        name = "com_google_cloud_go_bigquery",
        importpath = "cloud.google.com/go/bigquery",
        sum = "h1:PQcPefKFdaIzjQFbiyOgAqyx8q5djaE7x9Sqe712DPA=",
        version = "v1.8.0",
    )
    go_repository(
        name = "com_google_cloud_go_bigtable",
        importpath = "cloud.google.com/go/bigtable",
        sum = "h1:F4cCmA4nuV84V5zYQ3MKY+M1Cw1avHDuf3S/LcZPA9c=",
        version = "v1.2.0",
    )
    go_repository(
        name = "com_google_cloud_go_datastore",
        importpath = "cloud.google.com/go/datastore",
        sum = "h1:/May9ojXjRkPBNVrq+oWLqmWCkr4OU5uRY29bu0mRyQ=",
        version = "v1.1.0",
    )

    go_repository(
        name = "com_google_cloud_go_firestore",
        importpath = "cloud.google.com/go/firestore",
        sum = "h1:9x7Bx0A9R5/M9jibeJeZWqjeVEIxYW9fZYqB9a70/bY=",
        version = "v1.1.0",
    )
    go_repository(
        name = "com_google_cloud_go_pubsub",
        importpath = "cloud.google.com/go/pubsub",
        sum = "h1:ukjixP1wl0LpnZ6LWtZJ0mX5tBmjp1f8Sqer8Z2OMUU=",
        version = "v1.3.1",
    )
    go_repository(
        name = "com_google_cloud_go_storage",
        importpath = "cloud.google.com/go/storage",
        sum = "h1:STgFzyU5/8miMl0//zKh2aQeTyeaUH3WN9bSUiJ09bA=",
        version = "v1.10.0",
    )
    go_repository(
        name = "com_lukechampine_blake3",
        importpath = "lukechampine.com/blake3",
        sum = "h1:GgRMhmdsuK8+ii6UZFDL8Nb+VyMwadAgcJyfYHxG6n0=",
        version = "v1.1.7",
    )

    go_repository(
        name = "com_shuralyov_dmitri_app_changes",
        importpath = "dmitri.shuralyov.com/app/changes",
        sum = "h1:hJiie5Bf3QucGRa4ymsAUOxyhYwGEz1xrsVk0P8erlw=",
        version = "v0.0.0-20180602232624-0a106ad413e3",
    )

    go_repository(
        name = "com_shuralyov_dmitri_gpu_mtl",
        importpath = "dmitri.shuralyov.com/gpu/mtl",
        sum = "h1:VpgP7xuJadIUuKccphEpTJnWhS2jkQyMt6Y7pJCD7fY=",
        version = "v0.0.0-20190408044501-666a987793e9",
    )
    go_repository(
        name = "com_shuralyov_dmitri_html_belt",
        importpath = "dmitri.shuralyov.com/html/belt",
        sum = "h1:SPOUaucgtVls75mg+X7CXigS71EnsfVUK/2CgVrwqgw=",
        version = "v0.0.0-20180602232347-f7d459c86be0",
    )
    go_repository(
        name = "com_shuralyov_dmitri_service_change",
        importpath = "dmitri.shuralyov.com/service/change",
        sum = "h1:GvWw74lx5noHocd+f6HBMXK6DuggBB1dhVkuGZbv7qM=",
        version = "v0.0.0-20181023043359-a85b471d5412",
    )
    go_repository(
        name = "com_shuralyov_dmitri_state",
        importpath = "dmitri.shuralyov.com/state",
        sum = "h1:ivON6cwHK1OH26MZyWDCnbTRZZf0IhNsENoNAKFS1g4=",
        version = "v0.0.0-20180228185332-28bcc343414c",
    )

    go_repository(
        name = "com_sourcegraph_sourcegraph_appdash",
        importpath = "sourcegraph.com/sourcegraph/appdash",
        sum = "h1:ucqkfpjg9WzSUubAO62csmucvxl4/JeW3F4I4909XkM=",
        version = "v0.0.0-20190731080439-ebfcffb1b5c0",
    )
    go_repository(
        name = "com_sourcegraph_sourcegraph_go_diff",
        importpath = "sourcegraph.com/sourcegraph/go-diff",
        sum = "h1:eTiIR0CoWjGzJcnQ3OkhIl/b9GJovq4lSAVRt0ZFEG8=",
        version = "v0.5.0",
    )
    go_repository(
        name = "com_sourcegraph_sqs_pbtypes",
        importpath = "sourcegraph.com/sqs/pbtypes",
        sum = "h1:JPJh2pk3+X4lXAkZIk2RuE/7/FoK9maXw+TNPJhVS/c=",
        version = "v0.0.0-20180604144634-d3ebe8f20ae4",
    )

    go_repository(
        name = "in_gopkg_alecthomas_kingpin_v2",
        importpath = "gopkg.in/alecthomas/kingpin.v2",
        sum = "h1:jMFz6MfLP0/4fUyZle81rXUoxOBFi19VUFKVDOQfozc=",
        version = "v2.2.6",
    )
    go_repository(
        name = "in_gopkg_bsm_ratelimit_v1",
        importpath = "gopkg.in/bsm/ratelimit.v1",
        sum = "h1:stTHdEoWg1pQ8riaP5ROrjS6zy6wewH/Q2iwnLCQUXY=",
        version = "v1.0.0-20160220154919-db14e161995a",
    )
    go_repository(
        name = "in_gopkg_cenkalti_backoff_v1",
        importpath = "gopkg.in/cenkalti/backoff.v1",
        sum = "h1:Arh75ttbsvlpVA7WtVpH4u9h6Zl46xuptxqLxPiSo4Y=",
        version = "v1.1.0",
    )

    go_repository(
        name = "in_gopkg_check_v1",
        importpath = "gopkg.in/check.v1",
        sum = "h1:Hei/4ADfdWqJk1ZMxUNpqntNwaWcugrBjAiHlqqRiVk=",
        version = "v1.0.0-20201130134442-10cb98267c6c",
    )
    go_repository(
        name = "in_gopkg_cheggaaa_pb_v1",
        importpath = "gopkg.in/cheggaaa/pb.v1",
        sum = "h1:Ev7yu1/f6+d+b3pi5vPdRPc6nNtP1umSfcWiEfRqv6I=",
        version = "v1.0.25",
    )
    go_repository(
        name = "in_gopkg_d4l3k_messagediff_v1",
        importpath = "gopkg.in/d4l3k/messagediff.v1",
        sum = "h1:70AthpjunwzUiarMHyED52mj9UwtAnE89l1Gmrt3EU0=",
        version = "v1.2.1",
    )
    go_repository(
        name = "in_gopkg_errgo_v2",
        importpath = "gopkg.in/errgo.v2",
        sum = "h1:0vLT13EuvQ0hNvakwLuFZ/jYrLp5F3kcWHXdRggjCE8=",
        version = "v2.1.0",
    )
    go_repository(
        name = "in_gopkg_fsnotify_v1",
        importpath = "gopkg.in/fsnotify.v1",
        sum = "h1:xOHLXZwVvI9hhs+cLKq5+I5onOuwQLhQwiu63xxlHs4=",
        version = "v1.4.7",
    )
    go_repository(
        name = "in_gopkg_gcfg_v1",
        importpath = "gopkg.in/gcfg.v1",
        sum = "h1:m8OOJ4ccYHnx2f4gQwpno8nAX5OGOh7RLaaz0pj3Ogs=",
        version = "v1.2.3",
    )

    go_repository(
        name = "in_gopkg_inf_v0",
        importpath = "gopkg.in/inf.v0",
        sum = "h1:73M5CoZyi3ZLMOyDlQh031Cx6N9NDJ2Vvfl76EDAgDc=",
        version = "v0.9.1",
    )

    go_repository(
        name = "in_gopkg_ini_v1",
        importpath = "gopkg.in/ini.v1",
        sum = "h1:AQvPpx3LzTDM0AjnIRlVFwFFGC+npRopjZxLJj6gdno=",
        version = "v1.51.0",
    )
    go_repository(
        name = "in_gopkg_jcmturner_aescts_v1",
        importpath = "gopkg.in/jcmturner/aescts.v1",
        sum = "h1:cVVZBK2b1zY26haWB4vbBiZrfFQnfbTVrE3xZq6hrEw=",
        version = "v1.0.1",
    )
    go_repository(
        name = "in_gopkg_jcmturner_dnsutils_v1",
        importpath = "gopkg.in/jcmturner/dnsutils.v1",
        sum = "h1:cIuC1OLRGZrld+16ZJvvZxVJeKPsvd5eUIvxfoN5hSM=",
        version = "v1.0.1",
    )
    go_repository(
        name = "in_gopkg_jcmturner_goidentity_v3",
        importpath = "gopkg.in/jcmturner/goidentity.v3",
        sum = "h1:1duIyWiTaYvVx3YX2CYtpJbUFd7/UuPYCfgXtQ3VTbI=",
        version = "v3.0.0",
    )
    go_repository(
        name = "in_gopkg_jcmturner_gokrb5_v7",
        importpath = "gopkg.in/jcmturner/gokrb5.v7",
        sum = "h1:a9tsXlIDD9SKxotJMK3niV7rPZAJeX2aD/0yg3qlIrg=",
        version = "v7.5.0",
    )
    go_repository(
        name = "in_gopkg_jcmturner_rpc_v1",
        importpath = "gopkg.in/jcmturner/rpc.v1",
        sum = "h1:QHIUxTX1ISuAv9dD2wJ9HWQVuWDX/Zc0PfeC2tjc4rU=",
        version = "v1.1.0",
    )

    go_repository(
        name = "in_gopkg_natefinch_npipe_v2",
        importpath = "gopkg.in/natefinch/npipe.v2",
        sum = "h1:+JknDZhAj8YMt7GC73Ei8pv4MzjDUNPHgQWJdtMAaDU=",
        version = "v2.0.0-20160621034901-c1b8fa8bdcce",
    )

    go_repository(
        name = "in_gopkg_redis_v4",
        importpath = "gopkg.in/redis.v4",
        sum = "h1:y3XbwQAiHwgNLUng56mgWYK39vsPqo8sT84XTEcxjr0=",
        version = "v4.2.4",
    )
    go_repository(
        name = "in_gopkg_resty_v1",
        importpath = "gopkg.in/resty.v1",
        sum = "h1:CuXP0Pjfw9rOuY6EP+UvtNvt5DSqHpIxILZKT/quCZI=",
        version = "v1.12.0",
    )

    go_repository(
        name = "in_gopkg_src_d_go_cli_v0",
        importpath = "gopkg.in/src-d/go-cli.v0",
        sum = "h1:mXa4inJUuWOoA4uEROxtJ3VMELMlVkIxIfcR0HBekAM=",
        version = "v0.0.0-20181105080154-d492247bbc0d",
    )
    go_repository(
        name = "in_gopkg_src_d_go_log_v1",
        importpath = "gopkg.in/src-d/go-log.v1",
        sum = "h1:heWvX7J6qbGWbeFS/aRmiy1eYaT+QMV6wNvHDyMjQV4=",
        version = "v1.0.1",
    )
    go_repository(
        name = "in_gopkg_tomb_v1",
        importpath = "gopkg.in/tomb.v1",
        sum = "h1:uRGJdciOHaEIrze2W8Q3AKkepLTh2hOroT7a+7czfdQ=",
        version = "v1.0.0-20141024135613-dd632973f1e7",
    )

    go_repository(
        name = "in_gopkg_urfave_cli_v1",
        importpath = "gopkg.in/urfave/cli.v1",
        sum = "h1:NdAVW6RYxDif9DhDHaAortIu956m2c0v+09AZBPTbE0=",
        version = "v1.20.0",
    )
    go_repository(
        name = "in_gopkg_warnings_v0",
        importpath = "gopkg.in/warnings.v0",
        sum = "h1:wFXVbFY8DY5/xOe1ECiWdKCzZlxgshcYVNkBHstARME=",
        version = "v0.1.2",
    )

    go_repository(
        name = "in_gopkg_yaml_v2",
        importpath = "gopkg.in/yaml.v2",
        sum = "h1:D8xgwECY7CYvx+Y2n4sBz93Jn9JRvxdiyyo8CTfuKaY=",
        version = "v2.4.0",
    )

    go_repository(
        name = "in_gopkg_yaml_v3",
        importpath = "gopkg.in/yaml.v3",
        sum = "h1:fxVm/GzAzEWqLHuvctI91KS9hhNmmWOoWu0XTYJS7CA=",
        version = "v3.0.1",
    )
    go_repository(
        name = "io_etcd_go_bbolt",
        importpath = "go.etcd.io/bbolt",
        sum = "h1:XAzx9gjCb0Rxj7EoqcClPD1d5ZBxZJk0jbuoPHenBt0=",
        version = "v1.3.5",
    )
    go_repository(
        name = "io_etcd_go_etcd",
        importpath = "go.etcd.io/etcd",
        sum = "h1:VcrIfasaLFkyjk6KNlXQSzO+B0fZcnECiDrKJsfxka0=",
        version = "v0.0.0-20191023171146-3cf2f69b5738",
    )

    go_repository(
        name = "io_k8s_api",
        build_file_proto_mode = "disable_global",
        importpath = "k8s.io/api",
        sum = "h1:2AJaUQdgUZLoDZHrun21PW2Nx9+ll6cUzvn3IKhSIn0=",
        version = "v0.18.3",
    )
    go_repository(
        name = "io_k8s_apimachinery",
        build_file_proto_mode = "disable_global",
        importpath = "k8s.io/apimachinery",
        sum = "h1:pOGcbVAhxADgUYnjS08EFXs9QMl8qaH5U4fr5LGUrSk=",
        version = "v0.18.3",
    )
    go_repository(
        name = "io_k8s_client_go",
        build_extra_args = ["-exclude=vendor"],
        build_naming_convention = "go_default_library",
        importpath = "k8s.io/client-go",
        sum = "h1:QaJzz92tsN67oorwzmoB0a9r9ZVHuD5ryjbCKP0U22k=",
        version = "v0.18.3",
    )
    go_repository(
        name = "io_k8s_gengo",
        importpath = "k8s.io/gengo",
        sum = "h1:4s3/R4+OYYYUKptXPhZKjQ04WJ6EhQQVFdjOFvCazDk=",
        version = "v0.0.0-20190128074634-0689ccc1d7d6",
    )

    go_repository(
        name = "io_k8s_klog",
        importpath = "k8s.io/klog",
        sum = "h1:Pt+yjF5aB1xDSVbau4VsWe+dQNzA0qv1LlXdC2dF6Q8=",
        version = "v1.0.0",
    )
    go_repository(
        name = "io_k8s_klog_v2",
        importpath = "k8s.io/klog/v2",
        sum = "h1:WmkrnW7fdrm0/DMClc+HIxtftvxVIPAhlVwMQo5yLco=",
        version = "v2.3.0",
    )
    go_repository(
        name = "io_k8s_kube_openapi",
        importpath = "k8s.io/kube-openapi",
        sum = "h1:Oh3Mzx5pJ+yIumsAD0MOECPVeXsVot0UkiaCGVyfGQY=",
        version = "v0.0.0-20200410145947-61e04a5be9a6",
    )

    go_repository(
        name = "io_k8s_sigs_structured_merge_diff_v3",
        importpath = "sigs.k8s.io/structured-merge-diff/v3",
        sum = "h1:dOmIZBMfhcHS09XZkMyUgkq5trg3/jRyJYFZUiaOp8E=",
        version = "v3.0.0",
    )

    go_repository(
        name = "io_k8s_sigs_yaml",
        importpath = "sigs.k8s.io/yaml",
        sum = "h1:kr/MCeFWJWTwyaHoR9c8EjH9OumOmoF9YGiZd7lFm/Q=",
        version = "v1.2.0",
    )
    go_repository(
        name = "io_k8s_utils",
        importpath = "k8s.io/utils",
        sum = "h1:ZtTUW5+ZWaoqjR3zOpRa7oFJ5d4aA22l4me/xArfOIc=",
        version = "v0.0.0-20200520001619-278ece378a50",
    )
    go_repository(
        name = "io_opencensus_go",
        importpath = "go.opencensus.io",
        sum = "h1:gqCw0LfLxScz8irSi8exQc7fyQ0fKQU/qnC/X8+V/1M=",
        version = "v0.23.0",
    )
    go_repository(
        name = "io_opencensus_go_contrib_exporter_jaeger",
        importpath = "contrib.go.opencensus.io/exporter/jaeger",
        sum = "h1:yGBYzYMewVL0yO9qqJv3Z5+IRhPdU7e9o/2oKpX4YvI=",
        version = "v0.2.1",
    )
    go_repository(
        name = "io_opentelemetry_go_proto_otlp",
        importpath = "go.opentelemetry.io/proto/otlp",
        sum = "h1:rwOQPCuKAKmwGKq2aVNnYIibI6wnV7EvzgfTCzcdGg8=",
        version = "v0.7.0",
    )

    go_repository(
        name = "io_rsc_binaryregexp",
        importpath = "rsc.io/binaryregexp",
        sum = "h1:HfqmD5MEmC0zvwBuF187nq9mdnXjXsSivRiXN7SmRkE=",
        version = "v0.2.0",
    )
    go_repository(
        name = "io_rsc_pdf",
        importpath = "rsc.io/pdf",
        sum = "h1:k1MczvYDUvJBe93bYd7wrZLLUEcLZAuF824/I4e5Xr4=",
        version = "v0.1.1",
    )
    go_repository(
        name = "io_rsc_quote_v3",
        importpath = "rsc.io/quote/v3",
        sum = "h1:9JKUTTIUgS6kzR9mK1YuGKv6Nl+DijDNIc0ghT58FaY=",
        version = "v3.1.0",
    )
    go_repository(
        name = "io_rsc_sampler",
        importpath = "rsc.io/sampler",
        sum = "h1:7uVkIFmeBqHfdjD+gZwtXXI+RODJ2Wc4O7MPEh/QiW4=",
        version = "v1.3.0",
    )
    go_repository(
        name = "org_apache_git_thrift_git",
        importpath = "git.apache.org/thrift.git",
        sum = "h1:OR8VhtwhcAI3U48/rzBsVOuHi0zDPzYI1xASVcdSgR8=",
        version = "v0.0.0-20180902110319-2566ecd5d999",
    )

    go_repository(
        name = "org_collectd",
        importpath = "collectd.org",
        sum = "h1:iNBHGw1VvPJxH2B6RiFWFZ+vsjo1lCdRszBeOuwGi00=",
        version = "v0.3.0",
    )
    go_repository(
        name = "org_go4",
        importpath = "go4.org",
        sum = "h1:+hE86LblG4AyDgwMCLTE6FOlM9+qjHSYS+rKqxUVdsM=",
        version = "v0.0.0-20180809161055-417644f6feb5",
    )
    go_repository(
        name = "org_go4_grpc",
        importpath = "grpc.go4.org",
        sum = "h1:tmXTu+dfa+d9Evp8NpJdgOy6+rt8/x4yG7qPBrtNfLY=",
        version = "v0.0.0-20170609214715-11d0a25b4919",
    )

    go_repository(
        name = "org_golang_google_api",
        importpath = "google.golang.org/api",
        sum = "h1:k40adF3uR+6x/+hO5Dh4ZFUqFp67vxvbpafFiJxl10A=",
        version = "v0.34.0",
    )
    go_repository(
        name = "org_golang_google_appengine",
        importpath = "google.golang.org/appengine",
        sum = "h1:FZR1q0exgwxzPzp/aF+VccGrSfxfPpkBqjIIEq3ru6c=",
        version = "v1.6.7",
    )
    go_repository(
        name = "org_golang_google_genproto",
        importpath = "google.golang.org/genproto",
        sum = "h1:KMgpo2lWy1vfrYjtxPAzR0aNWeAR1UdQykt6sj/hpBY=",
        version = "v0.0.0-20210426193834-eac7f76ac494",
    )

    go_repository(
        name = "org_golang_google_grpc",
        build_file_proto_mode = "disable",
        importpath = "google.golang.org/grpc",
        sum = "h1:AGJ0Ih4mHjSeibYkFGh1dD9KJ/eOtZ93I6hoHhukQ5Q=",
        version = "v1.40.0",
    )
    go_repository(
        name = "org_golang_google_grpc_cmd_protoc_gen_go_grpc",
        importpath = "google.golang.org/grpc/cmd/protoc-gen-go-grpc",
        sum = "h1:lQ+dE99pFsb8osbJB3oRfE5eW4Hx6a/lZQr8Jh+eoT4=",
        version = "v1.0.0",
    )
    go_repository(
        name = "org_golang_google_protobuf",
        importpath = "google.golang.org/protobuf",
        sum = "h1:w43yiav+6bVFTBQFZX0r7ipe9JQ1QsbMgHwbBziscLw=",
        version = "v1.28.0",
    )
    go_repository(
        name = "org_golang_x_build",
        importpath = "golang.org/x/build",
        sum = "h1:E2M5QgjZ/Jg+ObCQAudsXxuTsLj7Nl5RV/lZcQZmKSo=",
        version = "v0.0.0-20190111050920-041ab4dc3f9d",
    )

    go_repository(
        name = "org_golang_x_crypto",
        importpath = "golang.org/x/crypto",
        sum = "h1:sK3txAijHtOK88l68nt020reeT1ZdKLIYetKl95FzVY=",
        version = "v0.0.0-20220622213112-05595931fe9d",
    )
    go_repository(
        name = "org_golang_x_exp",
        importpath = "golang.org/x/exp",
        sum = "h1:rxKZ2gOnYxjfmakvUUqh9Gyb6KXfrj7JWTxORTYqb0E=",
        version = "v0.0.0-20220426173459-3bcf042a4bf5",
    )
    go_repository(
        name = "org_golang_x_image",
        importpath = "golang.org/x/image",
        sum = "h1:+qEpEAPhDZ1o0x3tHzZTQDArnOixOzGD9HUJfcg0mb4=",
        version = "v0.0.0-20190802002840-cff245a6509b",
    )

    go_repository(
        name = "org_golang_x_lint",
        importpath = "golang.org/x/lint",
        sum = "h1:2M3HP5CCK1Si9FQhwnzYhXdG6DXeebvUHFpre8QvbyI=",
        version = "v0.0.0-20201208152925-83fdc39ff7b5",
    )
    go_repository(
        name = "org_golang_x_mobile",
        importpath = "golang.org/x/mobile",
        sum = "h1:4+4C/Iv2U4fMZBiMCc98MG1In4gJY5YRhtpDNeDeHWs=",
        version = "v0.0.0-20190719004257-d2bd2a29d028",
    )

    go_repository(
        name = "org_golang_x_mod",
        importpath = "golang.org/x/mod",
        sum = "h1:6zppjxzCulZykYSLyVDYbneBfbaBIQPYMevg0bEwv2s=",
        version = "v0.6.0-dev.0.20220419223038-86c51ed26bb4",
    )

    go_repository(
        name = "org_golang_x_net",
        importpath = "golang.org/x/net",
        sum = "h1:TsQ7F31D3bUCLeqPT0u+yjp1guoArKaNKmCr22PYgTQ=",
        version = "v0.0.0-20220624214902-1bab6f366d9e",
    )
    go_repository(
        name = "org_golang_x_oauth2",
        importpath = "golang.org/x/oauth2",
        sum = "h1:clP8eMhB30EHdc0bd2Twtq6kgU7yl5ub2cQLSdrv1Dg=",
        version = "v0.0.0-20220223155221-ee480838109b",
    )
    go_repository(
        name = "org_golang_x_perf",
        importpath = "golang.org/x/perf",
        sum = "h1:xYq6+9AtI+xP3M4r0N1hCkHrInHDBohhquRgx9Kk6gI=",
        version = "v0.0.0-20180704124530-6e6d33e29852",
    )

    go_repository(
        name = "org_golang_x_sync",
        importpath = "golang.org/x/sync",
        sum = "h1:Ax0t5p6N38Ga0dThY21weqDEyz2oklo4IvDkpigvkD8=",
        version = "v0.0.0-20220601150217-0de741cfad7f",
    )
    go_repository(
        name = "org_golang_x_sys",
        importpath = "golang.org/x/sys",
        sum = "h1:xdsejrW/0Wf2diT5CPp3XmKUNbr7Xvw8kYilQ+6qjRY=",
        version = "v0.0.0-20220702020025-31831981b65f",
    )
    go_repository(
        name = "org_golang_x_term",
        importpath = "golang.org/x/term",
        sum = "h1:JGgROgKl9N8DuW20oFS5gxc+lE67/N3FcwmBPMe7ArY=",
        version = "v0.0.0-20210927222741-03fcf44c2211",
    )

    go_repository(
        name = "org_golang_x_text",
        importpath = "golang.org/x/text",
        sum = "h1:olpwvP2KacW1ZWvsR7uQhoyTYvKAupfQrRGBFM352Gk=",
        version = "v0.3.7",
    )
    go_repository(
        name = "org_golang_x_time",
        importpath = "golang.org/x/time",
        sum = "h1:O8mE0/t419eoIwhTFpKVkHiTs/Igowgfkj25AcZrtiE=",
        version = "v0.0.0-20210220033141-f8bda1e9f3ba",
    )
    go_repository(
        name = "org_golang_x_tools",
        importpath = "golang.org/x/tools",
        sum = "h1:loJ25fNOEhSXfHrpoGj91eCUThwdNX6u24rO1xnNteY=",
        version = "v0.1.11",
    )

    go_repository(
        name = "org_golang_x_xerrors",
        importpath = "golang.org/x/xerrors",
        sum = "h1:5Pf6pFKu98ODmgnpvkJ3kFUOQGGLIzLIkbzUHp47618=",
        version = "v0.0.0-20220517211312-f3a8303e98df",
    )

    go_repository(
        name = "org_gonum_v1_gonum",
        importpath = "gonum.org/v1/gonum",
        sum = "h1:DJy6UzXbahnGUf1ujUNkh/NEtK14qMo2nvlBPs4U5yw=",
        version = "v0.6.0",
    )
    go_repository(
        name = "org_gonum_v1_netlib",
        importpath = "gonum.org/v1/netlib",
        sum = "h1:OE9mWmgKkjJyEmDAAtGMPjXu+YNeGvK9VTSHY6+Qihc=",
        version = "v0.0.0-20190313105609-8cb42192e0e0",
    )
    go_repository(
        name = "org_gonum_v1_plot",
        importpath = "gonum.org/v1/plot",
        sum = "h1:Qh4dB5D/WpoUUp3lSod7qgoyEHbDGPUWjIbnqdqqe1k=",
        version = "v0.0.0-20190515093506-e2840ee46a6b",
    )
    go_repository(
        name = "org_uber_go_atomic",
        importpath = "go.uber.org/atomic",
        sum = "h1:ECmE8Bn/WFTYwEW/bpKD3M8VtR/zQVbavAoalC1PYyE=",
        version = "v1.9.0",
    )

    go_repository(
        name = "org_uber_go_automaxprocs",
        build_directives = [
            # Do not use this library directly.
            # Rather, load maxprocs from github.com/prysmaticlabs/runtime/maxprocs.
            "gazelle:go_visibility @prysm//runtime/maxprocs:__pkg__",
        ],
        importpath = "go.uber.org/automaxprocs",
        sum = "h1:II28aZoGdaglS5vVNnspf28lnZpXScxtIozx1lAjdb0=",
        version = "v1.3.0",
    )
    go_repository(
        name = "org_uber_go_goleak",
        importpath = "go.uber.org/goleak",
        sum = "h1:gZAh5/EyT/HQwlpkCy6wTpqfH9H8Lz8zbm3dZh+OyzA=",
        version = "v1.1.12",
    )
    go_repository(
        name = "org_uber_go_multierr",
        importpath = "go.uber.org/multierr",
        sum = "h1:dg6GjLku4EH+249NNmoIciG9N/jURbDG+pFlTkhzIC8=",
        version = "v1.8.0",
    )
    go_repository(
        name = "org_uber_go_tools",
        importpath = "go.uber.org/tools",
        sum = "h1:0mgffUl7nfd+FpvXMVz4IDEaUSmT1ysygQC7qYo7sG4=",
        version = "v0.0.0-20190618225709-2cfd321de3ee",
    )
    go_repository(
        name = "org_uber_go_zap",
        importpath = "go.uber.org/zap",
        sum = "h1:WefMeulhovoZ2sYXz7st6K0sLj7bBhpiFaud4r4zST8=",
        version = "v1.21.0",
    )

    # Note: go_repository is already wrapped with maybe!
    maybe(
        git_repository,
        name = "vaticle_bazel_distribution",
        commit = "96424c85195a97dad81f69fdbbef2e1574bf8801",
        remote = "https://github.com/vaticle/bazel-distribution",
        shallow_since = "1569509514 +0300",
    )<|MERGE_RESOLUTION|>--- conflicted
+++ resolved
@@ -243,8 +243,6 @@
         sum = "h1:D6CSsM3gdxaGaqXnPgOBCeL6Mophqzu7KJOu7zW78sU=",
         version = "v1.1.0",
     )
-<<<<<<< HEAD
-=======
     go_repository(
         name = "com_github_azure_azure_pipeline_go",
         importpath = "github.com/Azure/azure-pipeline-go",
@@ -269,7 +267,6 @@
         sum = "h1:Px2UA+2RvSSvv+RvJNuUB6n7rs5Wsel4dXLe90Um2n4=",
         version = "v0.3.0",
     )
->>>>>>> b787fd87
 
     go_repository(
         name = "com_github_azure_azure_storage_blob_go",
@@ -1020,13 +1017,6 @@
     )
 
     go_repository(
-        name = "com_github_garslo_gogen",
-        importpath = "github.com/garslo/gogen",
-        sum = "h1:IZqZOB2fydHte3kUgxrzK5E1fW7RQGeDwE8F/ZZnUYc=",
-        version = "v0.0.0-20170306192744-1d203ffc1f61",
-    )
-
-    go_repository(
         name = "com_github_garyburd_redigo",
         importpath = "github.com/garyburd/redigo",
         sum = "h1:0VruCpn7yAIIu7pWVClQC8wxCJEcG3nyzpMSHKi1PQc=",
